# Technical {#technical}

This chapter provides an overview of the technical details of the `r mlr_pkg("mlr3")` framework.

**Parallelization**

Firstly, we introduce some details about [Parallelization](#parallelization) and the usage of the `r cran_pkg("future")`.
Parallelization refers to the process of running multiple jobs simultaneously.
This process is employed to minimize the necessary computing power.
Algorithms consist of both sequential (non-parallelizable) and parallelizable parts.
Therefore, parallelization does not always alter performance in a positive substantial manner.
Summed up, this sub-chapter illustrates how and when to use parallelization in mlr3 accordingly.

**Database Backends**

The section [Database Backends](#backends) describes how to work with database backends that `r mlr_pkg("mlr3")` supports.
Database backends can be helpful for large data processing which does not fit in memory or is stored natively in a database (e.g. SQLite).
It can be advantageous to interface out-of-memory data, specifically when working with large data sets, or when undertaking numerous tasks simultaneously.
The section provides an illustration of how to implement [Database Backends](#backends) using of NYC flight data.

**Parameters**

In the section [Parameters](#paradox) instructions are given on how to:

* define parameter sets for learners
* undertake parameter sampling
* apply parameter transformations

For illustrative purposes, this sub-chapter uses the `paradox` package, the successor of `ParamHelpers`.

**Logging and Verbosity**

The sub-chapter on [Logging and Verbosity](#logging) shows how to change the most important settings related to logging.
In _mlr3_ we use the _lgr_ package.

**Transition Guide**

Lastly, we provide a [Transition Guide](#transition) for users of the old `r mlr_pkg("mlr")` who want to switch to `r mlr_pkg("mlr3")`.


## Parallelization {#parallelization}

Parallelization refers to the process of running multiple jobs in parallel, simultaneously.
This process allows for significant savings in computing power.

`r gh_pkg("mlr-org/mlr3")` uses the `r cran_pkg("future")` backends for parallelization.
Make sure you have installed the required packages `r cran_pkg("future")` and `r cran_pkg("future.apply")`:

`r gh_pkg("mlr-org/mlr3")` is capable of parallelizing a variety of different scenarios.
One of the most used cases is to parallelize the `r ref("Resampling")` iterations.
See [Section Resampling](#resampling) for a detailed introduction to resampling.

In the following section, we will use the _spam_ task and a simple classification tree (`"classif.rpart"`) to showcase parallelization.
We use the `r cran_pkg("future")` package to parallelize the resampling by selecting a backend via the function `r ref("future::plan()")`.
We use the `"multiprocess"` backend here which uses threads on UNIX based systems and a "Socket" cluster on Windows.

```{r 05-technical-001, eval = FALSE}
future::plan("multiprocess")

task = tsk("spam")
learner = lrn("classif.rpart")
resampling = rsmp("subsampling")

time = Sys.time()
resample(task, learner, resampling)
Sys.time() - time
```

```{block, type='caution'}
By default all CPUs of your machine are used unless you specify argument `workers` in `future::plan()`.
```

On most systems you should see a decrease in the reported elapsed time.
On some systems (e.g. Windows), the overhead for parallelization is quite large though.
Therefore, it is advised to only enable parallelization for resamplings where each iteration runs at least 10s.

**Choosing the parallelization level**

If you are transitioning from `r cran_pkg("mlr")`, you might be used to selecting different parallelization levels, e.g. for resampling, benchmarking or tuning.
In `r gh_pkg("mlr-org/mlr3")` this is no longer required.
All kind of events are rolled out on the same level.
Therefore, there is no need to decide whether you want to parallelize the tuning OR the resampling.

In `r gh_pkg("mlr-org/mlr3")` this is no longer required.
All kind of events are rolled out on the same level - there is no need to decide whether you want to parallelize the tuning OR the resampling.

Just lean back and let the machine do the work :-)

## Error Handling {#error-handling}

To demonstrate how to properly deal with misbehaving learners, `r gh_pkg("mlr-org/mlr3")` ships with the learner `r ref("mlr_learners_classif.debug", "classif.debug")`:

```{r 05-technical-002}
task = tsk("iris")
learner = lrn("classif.debug")
print(learner)
```

This learner comes with special hyperparameters that let us control:

1. what conditions should be signaled (message, warning, error, segfault) with what probability
2. during which stage the conditions should be signaled (train or predict)
3. the ratio of predictions being `NA` (`predict_missing`).

```{r 05-technical-003}
learner$param_set
```

With the learner's default settings, the learner will do nothing special: The learner learns a random label and creates constant predictions.

```{r 05-technical-004}
task = tsk("iris")
learner$train(task)$predict(task)$confusion
```

We now set a hyperparameter to let the debug learner signal an error during the train step.
By default,`r gh_pkg("mlr-org/mlr3")` does not catch conditions such as warnings or errors raised by third-party code like learners:

```{r 05-technical-005, error = TRUE}
learner$param_set$values = list(error_train = 1)
learner$train(tsk("iris"))
```

If this would be a regular learner, we could now start debugging with `r ref("traceback()")` (or create a [MRE](https://stackoverflow.com/help/minimal-reproducible-example) to file a bug report).

However, machine learning algorithms raising errors is not uncommon as algorithms typically cannot process all possible data.

Thus, we need a mechanism to:

1. capture all signaled conditions such as messages, warnings and errors so that we can analyze them post-hoc, and
2. a statistically sound way to proceed the calculation and be able to aggregate over partial results.

These two mechanisms are explained in the following subsections.

### Encapsulation

With encapsulation, exceptions do not stop the program flow and all output is logged to the learner (instead of printed to the console).
Each `r ref("Learner")` has a field `encapsulate` to control how the train or predict steps are executed.
One way to encapsulate the execution is provided by the package `r cran_pkg("evaluate")` (see `r ref("encapsulate()")` for more details):

```{r 05-technical-006}
task = tsk("iris")
learner = lrn("classif.debug")
learner$param_set$values = list(warning_train = 1, error_train = 1)
learner$encapsulate = c(train = "evaluate", predict = "evaluate")

learner$train(task)
```

After training the learner, one can access the recorded log via the fields `log`, `warnings` and `errors`:

```{r 05-technical-007}
learner$log
learner$warnings
learner$errors
```

Another method for encapsulation is implemented in the `r cran_pkg("callr")` package.
`r cran_pkg("callr")` spawns a new R process to execute the respective step, and thus even guards the current session from segfaults.
On the downside, starting new processes comes with a computational overhead.

```{r 05-technical-008}
learner$encapsulate = c(train = "callr", predict = "callr")
learner$param_set$values = list(segfault_train = 1)
learner$train(task = task)
learner$errors
```

Without a model, it is not possible to get predictions though:

```{r 05-technical-009, error = TRUE}
learner$predict(task)
```

To handle the missing predictions in a graceful way during `r ref("resample()")` or `r ref("benchmark()")`, fallback learners are introduced next.

### Fallback learners

Fallback learners have the purpose to allow scoring results in cases where a `r ref("Learner")` is misbehaving in some sense.
Some typical examples include:

* The learner fails to fit a model during training, e.g., if some convergence criterion is not met or the learner ran out of memory.
* The learner fails to predict for some or all observations.
  A typical case is e.g. new factor levels in the test data.

We first handle the most common case that a learner completely breaks while fitting a model or while predicting on new data.
If the learner fails in either of these two steps, we rely on a second learner to generate predictions: the fallback learner.

In the next example, in addition to the debug learner, we attach a simple featureless learner to the debug learner.
So whenever the debug learner fails (which is every time with the given parametrization) and encapsulation in enabled, `mlr3` falls back to the predictions of the featureless learner internally:

```{r 05-technical-010}
task = tsk("iris")
learner = lrn("classif.debug")
learner$param_set$values = list(error_train = 1)
learner$encapsulate = c(train = "evaluate")
learner$fallback = lrn("classif.featureless")
learner$train(task)
learner
```
Note that the log contains the captured error (which is also included in the print output), and although we don't have a model, we can still get predictions:

```{r 05-technical-011}
learner$model
prediction = learner$predict(task)
prediction$score()
```

While the fallback learner is of limited use for this stepwise train-predict procedure, it is invaluable for larger benchmark studies where only few resampling iterations are failing.
Here, we need to replace the missing scores with a number in order to aggregate over all resampling iterations.
And imputing a number which is equivalent to guessing labels often seems to be the right amount of penalization.

In the following snippet we compare the previously created debug learner with a simple classification tree.
We re-parametrize the debug learner to fail in roughly 30% of the resampling iterations during the training step:

```{r 05-technical-012}
learner$param_set$values = list(error_train = 0.3)

bmr = benchmark(benchmark_grid(tsk("iris"), list(learner, lrn("classif.rpart")), rsmp("cv")))
aggr = bmr$aggregate(conditions = TRUE)
aggr
```

To further investigate the errors, we can extract the `r ref("ResampleResult")`:

```{r 05-technical-013}
rr = aggr[learner_id == "classif.debug"]$resample_result[[1L]]
rr$errors
```

A similar yet different problem emerges when a learner predicts only a subset of the observations in the test set (and predicts `NA` for others).
Handling such predictions in a statistically sound way is not straight-forward and a common source for over-optimism when reporting results.
Imagine that our goal is to benchmark two algorithms using a 10-fold cross validation on some binary classification task:

* Algorithm A is a ordinary logistic regression.
* Algorithm B is also a ordinary logistic regression, but with a twist:
  If the logistic regression is rather certain about the predicted label (> 90% probability), it returns the label and a missing value otherwise.

When comparing the performance of these two algorithms, it is obviously not fair to average over all predictions of algorithm A while only average over the "easy-to-predict" observations for algorithm B.
By doing so, algorithm B would easily outperform algorithm A, but you have not factored in that you can not generate predictions for many observations.
On the other hand, it is also not feasible to exclude all observations from the test set of a benchmark study where at least one algorithm failed to predict a label.
Instead, we proceed by imputing all missing predictions with something naive, e.g., by predicting the majority class with a featureless learner.
And as the majority class may depend on the resampling split (or we opt for some other arbitrary baseline learner), it is best to just train a second learner on the same resampling split.

Long story short, if a fallback learner is involved, missing predictions of the base learner will be automatically replaced with predictions from the fallback learner.
This is illustrated in the following example:

```{r 05-technical-014}
task = tsk("iris")
learner = lrn("classif.debug")

# this hyperparameter sets the ratio of missing predictions
learner$param_set$values = list(predict_missing = 0.5)

# without fallback
p = learner$train(task)$predict(task)
table(p$response, useNA = "always")

# with fallback
learner$fallback = lrn("classif.featureless")
p = learner$train(task)$predict(task)
table(p$response, useNA = "always")
```

Summed up, by combining encapsulation and fallback learners, it is possible to benchmark even quite unreliable or instable learning algorithms in a convenient way.

## Database Backends {#backends}

In mlr3, `r ref("Task")`s store their data in an abstract data format, the `r ref("DataBackend")`.
The default backend uses `r cran_pkg("data.table")` via the `r ref("DataBackendDataTable")` as an in-memory data base.

For larger data, or when working with many tasks in parallel, it can be advantageous to interface an out-of-memory data.
We use the excellent R package `r cran_pkg("dbplyr")` which extends `r cran_pkg("dplyr")` to work on many popular data bases like [MariaDB](https://mariadb.org/), [PostgreSQL](https://www.postgresql.org/) or [SQLite](https://www.sqlite.org).

### Use Case: NYC Flights

To generate a halfway realistic scenario, we use the NYC flights data set from package `r cran_pkg("nycflights13")`:

```{r 05-technical-015}
# load data
requireNamespace("DBI")
requireNamespace("RSQLite")
requireNamespace("nycflights13")
data("flights", package = "nycflights13")
str(flights)

# add column of unique row ids
flights$row_id = 1:nrow(flights)

# create sqlite database in temporary file
path = tempfile("flights", fileext = ".sqlite")
con = DBI::dbConnect(RSQLite::SQLite(), path)
tbl = DBI::dbWriteTable(con, "flights", as.data.frame(flights))
DBI::dbDisconnect(con)

# remove in-memory data
rm(flights)
```

### Preprocessing with `dplyr`

With the SQLite database in `path`, we now re-establish a connection and switch to `r cran_pkg("dplyr")`/`r cran_pkg("dbplyr")` for some essential preprocessing.

```{r 05-technical-016}
# establish connection
con = DBI::dbConnect(RSQLite::SQLite(), path)

# select the "flights" table, enter dplyr
library(dplyr)
library(dbplyr)
tbl = tbl(con, "flights")
```

First, we select a subset of columns to work on:

```{r 05-technical-017}
keep = c("row_id", "year", "month", "day", "hour", "minute", "dep_time",
  "arr_time", "carrier", "flight", "air_time", "distance", "arr_delay")
tbl = select(tbl, keep)
```

Additionally, we remove those observations where the arrival delay (`arr_delay`) has a missing value:

```{r 05-technical-018}
tbl = filter(tbl, !is.na(arr_delay))
```

To keep runtime reasonable for this toy example, we filter the data to only use every second row:

```{r 05-technical-019}
tbl = filter(tbl, row_id %% 2 == 0)
```

The factor levels of the feature `carrier` are merged so that infrequent carriers are replaced by level "other":

```{r 05-technical-020}
tbl = mutate(tbl, carrier = case_when(
    carrier %in% c("OO", "HA", "YV", "F9", "AS", "FL", "VX", "WN") ~ "other",
    TRUE ~ carrier)
)
```

### DataBackendDplyr

The processed table is now used to create a `r ref("mlr3db::DataBackendDplyr")` from `r mlr_pkg("mlr3db")`:

```{r 05-technical-021}
library("mlr3db")
b = as_data_backend(tbl, primary_key = "row_id")
```

We can now use the interface of `r ref("DataBackend")` to query some basic information of the data:

```{r 05-technical-022}
b$nrow
b$ncol
b$head()
```

Note that the `r ref("DataBackendDplyr")` does not know about any rows or columns we have filtered out with `r cran_pkg("dplyr")` before, it just operates on the view we provided.

### Model fitting

We create the following `r mlr_pkg("mlr3")` objects:

* A `r ref("TaskRegr", text = "regression task")`, based on the previously created `r ref("mlr3db::DataBackendDplyr")`.
* A regression learner (`r ref("mlr_learners_regr.rpart", text = "regr.rpart")`).
* A resampling strategy: 3 times repeated subsampling using 2\% of the observations for training ("`r ref("mlr_resamplings_subsampling", text = "subsampling")`")
* Measures "`r ref("mlr_measures_regr.mse", text = "mse")`", "`r ref("mlr_measures_time_train", text = "time_predict")`" and "`r ref("mlr_measures_time_predict", text = "time_predict")`"

```{r 05-technical-023}
task = TaskRegr$new("flights_sqlite", b, target = "arr_delay")
learner = lrn("regr.rpart")
measures = mlr_measures$mget(c("regr.mse", "time_train", "time_predict"))
resampling = rsmp("subsampling")
resampling$param_set$values = list(repeats = 3, ratio = 0.02)
```

We pass all these objects to `r ref("resample()")` to perform a simple resampling with three iterations.
In each iteration, only the required subset of the data is queried from the SQLite data base and passed to `r ref("rpart::rpart()")`:

```{r 05-technical-024}
rr = resample(task, learner, resampling)
print(rr)
rr$aggregate(measures)
```

### Cleanup

Finally, we remove the `tbl` object and close the connection.

```{r 05-technical-025}
rm(tbl)
DBI::dbDisconnect(con)
```

```{r 05-technical-026, include = FALSE}
# more cleanups
rm(list = c("b", "task", "learner", "measures", "resampling", "rr"))
```


## Parameters (using `paradox`) {#paradox}

The `r mlr_pkg("paradox")` package offers a language for the description of *parameter spaces*, as well as tools for useful operations on these parameter spaces.
A parameter space is often useful when describing:

* A set of sensible input values for an R function
* The set of possible values that slots of a configuration object can take
* The search space of an optimization process

The tools provided by `paradox` therefore relate to:

* **Parameter checking**: Verifying that a set of parameters satisfies the conditions of a parameter space
* **Parameter sampling**: Generating parameter values that lie in the parameter space for systematic exploration of program behavior depending on these parameters

`r mlr_pkg("paradox")` is, by nature, an auxiliary package that derives its usefulness from other packages that make use of it.
It is heavily utilized in other [mlr-org](https://github.com/mlr-org) packages such as `r mlr_pkg("mlr3")`, `r mlr_pkg("mlr3pipelines")`, and `r mlr_pkg("mlr3tuning")`.

### Reference Based Objects

`r mlr_pkg("paradox")` is the spiritual successor to the `r cran_pkg("ParamHelpers")` package and was written from scratch using the `r cran_pkg("R6")` class system.
The most important consequence of this is that all objects created in `paradox` are "reference-based", unlike most other objects in R.
When a change is made to a `ParamSet` object, for example by adding a parameter using the `$add()` function, all variables that point to this `ParamSet` will contain the changed object.
To create an independent copy of a `ParamSet`, the `$clone()` method needs to be used:

```{r 05-technical-027}
library("paradox")

ps = ParamSet$new()
ps2 = ps
ps3 = ps$clone(deep = TRUE)
print(ps) # the same for ps2 and ps3
```

```{r 05-technical-028}
ps$add(ParamLgl$new("a"))
```

```{r 05-technical-029}
print(ps)  # ps was changed
print(ps2) # contains the same reference as ps
print(ps3) # is a "clone" of the old (empty) ps
```

### Defining a Parameter Space

Recap the visualization of the tuning process:

```{r 05-tuning-029, echo = FALSE, out.width="98%"}
knitr::include_graphics("images/tuning_process.pdf")
```

Defining the parameter space conceptually may be illustrated as the following object within the workflow: 

```{r 05-tuning-030, echo = FALSE, out.width="98%"}
knitr::include_graphics("images/mlr_searchspace.svg")
```

#### Single Parameters

The basic building block for describing parameter spaces is the **`Param`** class.
It represents a single parameter, which usually can take a single atomic value.
Consider, for example, trying to configure the `rpart` package's `rpart.control` object.
It has various components (`minsplit`, `cp`, ...) that all take a single value, and that would all be represented by a different instance of a `Param` object.

The `Param` class has various sub-classes that represent different value types:

* `r ref("ParamInt")`: Integer numbers
* `r ref("ParamDbl")`: Real numbers
* `r ref("ParamFct")`: String values from a set of possible values, similar to R `factor`s
* `r ref("ParamLgl")`: Truth values (`TRUE` / `FALSE`), as `logical`s in R
* `r ref("ParamUty")`: Parameter that can take any value

A particular instance of a parameter is created by calling the attached `$new()` function:

<<<<<<< HEAD
```{r 05-technical-030}
=======
```{r 05-technical-031}
>>>>>>> 8290c0f3
library("paradox")
parA = ParamLgl$new(id = "A")
parB = ParamInt$new(id = "B", lower = 0, upper = 10, tags = c("tag1", "tag2"))
parC = ParamDbl$new(id = "C", lower = 0, upper = 4, special_vals = list(NULL))
parD = ParamFct$new(id = "D", levels = c("x", "y", "z"), default = "y")
parE = ParamUty$new(id = "E", custom_check = function(x) checkmate::checkFunction(x))
```

Every parameter must have:

* **id** - A name for the parameter within the parameter set
* **default** - A default value
* **special_vals** - A list of values that are accepted even if they do not conform to the type
* **tags** - Tags that can be used to organize parameters

The numeric (`Int` and `Dbl`) parameters furthermore allow for specification of a **lower** and **upper** bound.
Meanwhile, the `Fct` parameter must be given a vector of **levels** that define the possible states its parameter can take.
The `Uty` parameter can also have a **`custom_check`** function that must return `TRUE` when a value is acceptable and may return a `character(1)` error description otherwise.
The example above defines `parE` as a parameter that only accepts functions.

All values which are given to the constructor are then accessible from the object for inspection using `$`.
Although all these values can be changed for a parameter after construction, this can be a bad idea and should be avoided when possible.

Instead, a new parameter should be constructed.
Besides the possible values that can be given to a constructor, there are also the `$class`, `$nlevels`, `$is_bounded`, `$has_default`, `$storage_type`, `$is_number` and `$is_categ` slots that give information about a parameter.

A list of all slots can be found in `r ref("Param", "?Param")`.

<<<<<<< HEAD
```{r 05-technical-031}
=======
```{r 05-technical-032}
>>>>>>> 8290c0f3
parB$lower
parA$levels
parE$class
```

It is also possible to get all information of a `Param` as `data.table` by calling `as.data.table`.

<<<<<<< HEAD
```{r 05-technical-032, R.options=list(width = 120)}
=======
```{r 05-technical-033, R.options=list(width = 120)}
>>>>>>> 8290c0f3
as.data.table(parA)
```

##### Type / Range Checking

A `Param` object offers the possibility to check whether a value satisfies its condition, i.e. is of the right type, and also falls within the range of allowed values, using the `$test()`, `$check()`, and `$assert()` functions.
`test()` should be used within conditional checks and returns `TRUE` or `FALSE`, while `check()` returns an error description when a value does not conform to the parameter (and thus plays well with the `r ref("checkmate::assert()")` function).
`assert()` will throw an error whenever a value does not fit.

<<<<<<< HEAD
```{r 05-technical-033}
=======
```{r 05-technical-034}
>>>>>>> 8290c0f3
parA$test(FALSE)
parA$test("FALSE")
parA$check("FALSE")
```

Instead of testing single parameters, it is often more convenient to check a whole set of parameters using a `ParamSet`.

#### Parameter Sets

The ordered collection of parameters is handled in a `ParamSet`^[Although the name is suggestive of a "Set"-valued `Param`, this is unrelated to the other objects that follow the `ParamXxx` naming scheme.].
It is initialized using the `$new()` function and optionally takes a list of `Param`s as argument.
Parameters can also be added to the constructed `ParamSet` using the `$add()` function.
It is even possible to add whole `ParamSet`s to other `ParamSet`s.

<<<<<<< HEAD
```{r 05-technical-034}
=======
```{r 05-technical-035}
>>>>>>> 8290c0f3
ps = ParamSet$new(list(parA, parB))
ps$add(parC)
ps$add(ParamSet$new(list(parD, parE)))
print(ps)
```

The individual parameters can be accessed through the `$params` slot.
It is also possible to get information about all parameters in a vectorized fashion using mostly the same slots as for individual `Param`s (i.e. `$class`, `$levels` etc.), see `?ParamSet` for details.

It is possible to reduce `ParamSet`s using the **`$subset`** method.
Be aware that it modifies a ParamSet in-place, so a "clone" must be created first if the original `ParamSet` should not be modified.

<<<<<<< HEAD
```{r 05-technical-035}
=======
```{r 05-technical-036}
>>>>>>> 8290c0f3
psSmall = ps$clone()
psSmall$subset(c("A", "B", "C"))
print(psSmall)
```

Just as for `Param`s, and much more useful, it is possible to get the `ParamSet` as a `data.table` using `as.data.table()`.
This makes it easy to subset parameters on certain conditions and aggregate information about them, using the variety of methods provided by `data.table`.

<<<<<<< HEAD
```{r 05-technical-036, R.options=list(width = 120)}
=======
```{r 05-technical-037, R.options=list(width = 120)}
>>>>>>> 8290c0f3
as.data.table(ps)
```

##### Type / Range Checking

Similar to individual `Param`s, the `ParamSet` provides `$test()`, `$check()` and `$assert()` functions that allow for type and range checking of parameters.
Their argument must be a named list with values that are checked against the respective parameters.
It is possible to check only a subset of parameters.

<<<<<<< HEAD
```{r 05-technical-037}
=======
```{r 05-technical-038}
>>>>>>> 8290c0f3
ps$check(list(A = TRUE, B = 0, E = identity))
ps$check(list(A = 1))
ps$check(list(Z = 1))
```

##### Values in a `ParamSet`

Although a `ParamSet` fundamentally represents a value space, it also has a slot `$values` that can contain a point within that space.
This is useful because many things that define a parameter space need similar operations (like parameter checking) that can be simplified.
The `$values` slot contains a named list that is always checked against parameter constraints.
When trying to set parameter values, e.g. for `mlr3` `Learner`s, it is the `$values` slot of its `$param_set` that needs to be used.

<<<<<<< HEAD
```{r 05-technical-038}
=======
```{r 05-technical-039}
>>>>>>> 8290c0f3
ps$values = list(A = TRUE, B = 0)
ps$values$B = 1
print(ps$values)
```

The parameter constraints are automatically checked:

<<<<<<< HEAD
```{r 05-technical-039, error = TRUE}
=======
```{r 05-technical-040, error = TRUE}
>>>>>>> 8290c0f3
ps$values$B = 100
```

##### Dependencies

It is often the case that certain parameters are irrelevant or should not be given depending on values of other parameters.
An example would be a parameter that switches a certain algorithm feature (for example regularization) on or off, combined with another parameter that controls the behavior of that feature (e.g. a regularization parameter).
The second parameter would be said to *depend* on the first parameter having the value `TRUE`.

A dependency can be added using the `$add_dep` method, which takes both the ids of the "depender" and "dependee" parameters as well as a `Condition` object.
The `Condition` object represents the check to be performed on the "dependee".
Currently it can be created using `CondEqual$new()` and `CondAnyOf$new()`.
Multiple dependencies can be added, and parameters that depend on others can again be depended on, as long as no cyclic dependencies are introduced.

The consequence of dependencies are twofold:
For one, the `$check()`, `$test()` and `$assert()` tests will not accept the presence of a parameter if its dependency is not met.
Furthermore, when sampling or creating grid designs from a `ParamSet`, the dependencies will be respected (see [Parameter Sampling](#parameter-sampling), in particular [Hierarchical Sampler](#hierarchical-sampler)).

The following example makes parameter `D` depend on parameter `A` being `FALSE`, and parameter `B` depend on parameter `D` being one of `"x"` or `"y"`.
This introduces an implicit dependency of `B` on `A` being `FALSE` as well, because `D` does not take any value if `A` is `TRUE`.

<<<<<<< HEAD
```{r 05-technical-040}
=======
```{r 05-technical-041}
>>>>>>> 8290c0f3
ps$add_dep("D", "A", CondEqual$new(FALSE))
ps$add_dep("B", "D", CondAnyOf$new(c("x", "y")))
```

<<<<<<< HEAD
```{r 05-technical-041}
=======
```{r 05-technical-042}
>>>>>>> 8290c0f3
ps$check(list(A = FALSE, D = "x", B = 1))          # OK: all dependencies met
ps$check(list(A = FALSE, D = "z", B = 1))          # B's dependency is not met
ps$check(list(A = FALSE, B = 1))                   # B's dependency is not met
ps$check(list(A = FALSE, D = "z"))                 # OK: B is absent
ps$check(list(A = TRUE))                           # OK: neither B nor D present
ps$check(list(A = TRUE, D = "x", B = 1))           # D's dependency is not met
ps$check(list(A = TRUE, B = 1))                    # B's dependency is not met
```

Internally, the dependencies are represented as a `data.table`, which can be accessed listed in the **`$deps`** slot.
This `data.table` can even be mutated, to e.g. remove dependencies.
There are no sanity checks done when the `$deps` slot is changed this way.
Therefore it is advised to be cautious.

<<<<<<< HEAD
```{r 05-technical-042}
=======
```{r 05-technical-043}
>>>>>>> 8290c0f3
ps$deps
```

#### Vector Parameters

Unlike in the old `ParamHelpers` package, there are no more vectorial parameters in `paradox`.
Instead, it is now possible to create multiple copies of a single parameter using the `$rep` function.
This creates a `ParamSet` consisting of multiple copies of the parameter, which can then (optionally) be added to another `ParamSet`.

<<<<<<< HEAD
```{r 05-technical-043}
=======
```{r 05-technical-044}
>>>>>>> 8290c0f3
ps2d = ParamDbl$new("x", lower = 0, upper = 1)$rep(2)
print(ps2d)
```

<<<<<<< HEAD
```{r 05-technical-044}
=======
```{r 05-technical-045}
>>>>>>> 8290c0f3
ps$add(ps2d)
print(ps)
```

It is also possible to use a `ParamUty` to accept vectorial parameters, which also works for parameters of variable length.
A `ParamSet` containing a `ParamUty` can be used for parameter checking, but not for [sampling](#parameter-sampling).
To sample values for a method that needs a vectorial parameter, it is advised to use a [parameter transformation](#transformation-between-types) function that creates a vector from atomic values.

Assembling a vector from repeated parameters is aided by the parameter's `$tags`: Parameters that were generated by the `$rep()` command automatically get tagged as belonging to a group of repeated parameters.

<<<<<<< HEAD
```{r 05-technical-045}
=======
```{r 05-technical-046}
>>>>>>> 8290c0f3
ps$tags
```


### Parameter Sampling

It is often useful to have a list of possible parameter values that can be systematically iterated through, for example to find parameter values for which an algorithm performs particularly well (tuning).
`paradox` offers a variety of functions that allow creating evenly-spaced parameter values in a "grid" design as well as random sampling.
In the latter case, it is possible to influence the sampling distribution in more or less fine detail.

A point to always keep in mind while sampling is that only numerical and factorial parameters that are bounded can be sampled from, i.e. not `ParamUty`.
Furthermore, for most samplers `ParamInt` and `ParamDbl` must have finite lower and upper bounds.

#### Parameter Designs

Functions that sample the parameter space fundamentally return an object of the `Design` class.
These objects contain the sampled data as a `data.table` under the `$data` slot, and also offer conversion to a list of parameter-values using the **`$transpose()`** function.

#### Grid Design

The `generate_design_grid()` function is used to create grid designs that contain all combinations of parameter values: All possible values for `ParamLgl` and `ParamFct`, and values with a given resolution for `ParamInt` and `ParamDbl`.
The resolution can be given for all numeric parameters, or for specific named parameters through the `param_resolutions` parameter.

<<<<<<< HEAD
```{r 05-technical-046}
=======
```{r 05-technical-047}
>>>>>>> 8290c0f3
design = generate_design_grid(psSmall, 2)
print(design)
```

<<<<<<< HEAD
```{r 05-technical-047}
=======
```{r 05-technical-048}
>>>>>>> 8290c0f3
generate_design_grid(psSmall, param_resolutions = c(B = 1, C = 2))
```

#### Random Sampling

`paradox` offers different methods for random sampling, which vary in the degree to which they can be configured.
The easiest way to get a uniformly random sample of parameters is `generate_design_random`.
It is also possible to create "[latin hypercube](https://en.wikipedia.org/wiki/Latin_hypercube_sampling)" sampled parameter values using **`generate_design_lhs`**, which utilizes the `r cran_pkg("lhs")` package.
LHS-sampling creates low-discrepancy sampled values that cover the parameter space more evenly than purely random values.

<<<<<<< HEAD
```{r 05-technical-048}
=======
```{r 05-technical-049}
>>>>>>> 8290c0f3
pvrand = generate_design_random(ps2d, 500)
pvlhs = generate_design_lhs(ps2d, 500)
```

<<<<<<< HEAD
```{r 05-technical-049, echo = FALSE, out.width="45%", fig.show = "hold", fig.width = 4, fig.height = 4}
=======
```{r 05-technical-050, echo = FALSE, out.width="45%", fig.show = "hold", fig.width = 4, fig.height = 4}
>>>>>>> 8290c0f3
par(mar=c(4, 4, 2, 1))
plot(pvrand$data, main = "'random' design", xlim = c(0, 1), ylim=c(0, 1))
plot(pvlhs$data, main = "'lhs' design", xlim = c(0, 1), ylim=c(0, 1))
```

#### Generalized Sampling: The `Sampler` Class

It may sometimes be desirable to configure parameter sampling in more detail.
`paradox` uses the `Sampler` abstract base class for sampling, which has many different sub-classes that can be parameterized and combined to control the sampling process.
It is even possible to create further sub-classes of the `Sampler` class (or of any of *its* subclasses) for even more possibilities.

Every `Sampler` object has a `sample()` function, which takes one argument, the number of instances to sample, and returns a [`Design`](#parameter-designs) object.

##### 1D-Samplers

There is a variety of samplers that sample values for a single parameter.
These are `Sampler1DUnif` (uniform sampling), `Sampler1DCateg` (sampling for categorical parameters), `Sampler1DNormal` (normally distributed sampling, truncated at parameter bounds), and `Sampler1DRfun` (arbitrary 1D sampling, given a random-function).
These are initialized with a single `Param`, and can then be used to sample values.

<<<<<<< HEAD
```{r 05-technical-050}
=======
```{r 05-technical-051}
>>>>>>> 8290c0f3
sampA = Sampler1DCateg$new(parA)
sampA$sample(5)
```

##### Hierarchical Sampler

The `SamplerHierarchical` sampler is an auxiliary sampler that combines many 1D-Samplers to get a combined distribution.
Its name "hierarchical" implies that it is able to respect parameter dependencies.
This suggests that parameters only get sampled when their dependencies are met.

The following example shows how this works: The `Int` parameter `B` depends on the `Lgl` parameter `A` being `TRUE`.
`A` is sampled to be `TRUE` in about half the cases, in which case `B` takes a value between 0 and 10.
In the cases where `A` is `FALSE`, `B` is set to `NA`.

<<<<<<< HEAD
```{r 05-technical-051}
=======
```{r 05-technical-052}
>>>>>>> 8290c0f3
psSmall$add_dep("B", "A", CondEqual$new(TRUE))
sampH = SamplerHierarchical$new(psSmall,
  list(Sampler1DCateg$new(parA),
    Sampler1DUnif$new(parB),
    Sampler1DUnif$new(parC))
)
sampled = sampH$sample(1000)
table(sampled$data[, c("A", "B")], useNA = "ifany")
```

##### Joint Sampler

Another way of combining samplers is the `SamplerJointIndep`.
`SamplerJointIndep` also makes it possible to combine `Sampler`s that are not 1D.
However, `SamplerJointIndep` currently can not handle `ParamSet`s with dependencies.

<<<<<<< HEAD
```{r 05-technical-052}
=======
```{r 05-technical-053}
>>>>>>> 8290c0f3
sampJ = SamplerJointIndep$new(
  list(Sampler1DUnif$new(ParamDbl$new("x", 0, 1)),
    Sampler1DUnif$new(ParamDbl$new("y", 0, 1)))
)
sampJ$sample(5)
```

##### SamplerUnif

The `Sampler` used in `generate_design_random` is the `SamplerUnif` sampler, which corresponds to a `HierarchicalSampler` of `Sampler1DUnif` for all parameters.

### Parameter Transformation

While the different `Sampler`s allow for a wide specification of parameter distributions, there are cases where the simplest way of getting a desired distribution is to sample parameters from a simple distribution (such as the uniform distribution) and then transform them.
This can be done by assigning a function to the `$trafo` slot of a `ParamSet`.
The `$trafo` function is called with two parameters:

* The list of parameter values to be transformed as `x`
* The `ParamSet` itself as `param_set`

The `$trafo` function must return a list of transformed parameter values.

The transformation is performed when calling the `$transpose` function of the `Design` object returned by a `Sampler` with the `trafo` ParamSet to `TRUE` (the default).
The following, for example, creates a parameter that is exponentially distributed:

<<<<<<< HEAD
```{r 05-technical-053}
=======
```{r 05-technical-054}
>>>>>>> 8290c0f3
psexp = ParamSet$new(list(ParamDbl$new("par", 0, 1)))
psexp$trafo = function(x, param_set) {
  x$par = -log(x$par)
  x
}
design = generate_design_random(psexp, 2)
print(design)
design$transpose()  # trafo is TRUE
```

Compare this to `$transpose()` without transformation:

<<<<<<< HEAD
```{r 05-technical-054}
=======
```{r 05-technical-055}
>>>>>>> 8290c0f3
design$transpose(trafo = FALSE)
```

#### Transformation between Types

Usually the design created with one `ParamSet` is then used to configure other objects that themselves have a `ParamSet` which defines the values they take.
The `ParamSet`s which can be used for random sampling, however, are restricted in some ways:
They must have finite bounds, and they may not contain "untyped" (`ParamUty`) parameters.
`$trafo` provides the glue for these situations.
There is relatively little constraint on the trafo function's return value, so it is possible to return values that have different bounds or even types than the original `ParamSet`.
It is even possible to remove some parameters and add new ones.

Suppose, for example, that a certain method requires a *function* as a parameter.
Let's say a function that summarizes its data in a certain way.
The user can pass functions like `median()` or `mean()`, but could also pass quantiles or something completely different.
This method would probably use the following `ParamSet`:

<<<<<<< HEAD
```{r 05-technical-055}
=======
```{r 05-technical-056}
>>>>>>> 8290c0f3
methodPS = ParamSet$new(
  list(
    ParamUty$new("fun",
      custom_check = function(x) checkmate::checkFunction(x, nargs = 1))
  )
)
print(methodPS)
```

If one wanted to sample this method, using one of four functions, a way to do this would be:

<<<<<<< HEAD
```{r 05-technical-056}
=======
```{r 05-technical-057}
>>>>>>> 8290c0f3
samplingPS = ParamSet$new(
  list(
    ParamFct$new("fun", c("mean", "median", "min", "max"))
  )
)

samplingPS$trafo = function(x, param_set) {
  # x$fun is a `character(1)`,
  # in particular one of 'mean', 'median', 'min', 'max'.
  # We want to turn it into a function!
  x$fun = get(x$fun, mode = "function")
  x
}
```

<<<<<<< HEAD
```{r 05-technical-057}
=======
```{r 05-technical-058}
>>>>>>> 8290c0f3
design = generate_design_random(samplingPS, 2)
print(design)
```

Note that the `Design` only contains the column "`fun`" as a `character` column.
To get a single value as a *function*, the `$transpose` function is used.

<<<<<<< HEAD
```{r 05-technical-058}
=======
```{r 05-technical-059}
>>>>>>> 8290c0f3
xvals = design$transpose()
print(xvals[[1]])
```

We can now check that it fits the requirements set by `methodPS`, and that `fun` it is in fact a function:

<<<<<<< HEAD
```{r 05-technical-059}
=======
```{r 05-technical-060}
>>>>>>> 8290c0f3
methodPS$check(xvals[[1]])
xvals[[1]]$fun(1:10)
```

Imagine now that a different kind of parametrization of the function is desired:
The user wants to give a function that selects a certain quantile, where the quantile is set by a parameter.
In that case the `$transpose` function could generate a function in a different way.
For interpretability, the parameter is called "`quantile`" before transformation, and the "`fun`" parameter is generated on the fly.

<<<<<<< HEAD
```{r 05-technical-060}
=======
```{r 05-technical-061}
>>>>>>> 8290c0f3
samplingPS2 = ParamSet$new(
  list(
    ParamDbl$new("quantile", 0, 1)
  )
)

samplingPS2$trafo = function(x, param_set) {
  # x$quantile is a `numeric(1)` between 0 and 1.
  # We want to turn it into a function!
  list(fun = function(input) quantile(input, x$quantile))
}
```

<<<<<<< HEAD
```{r 05-technical-061}
=======
```{r 05-technical-062}
>>>>>>> 8290c0f3
design = generate_design_random(samplingPS2, 2)
print(design)
```

The `Design` now contains the column "`quantile`" that will be used by the `$transpose` function to create the `fun` parameter.
We also check that it fits the requirement set by `methodPS`, and that it is a function.

<<<<<<< HEAD
```{r 05-technical-062}
=======
```{r 05-technical-063}
>>>>>>> 8290c0f3
xvals = design$transpose()
print(xvals[[1]])
methodPS$check(xvals[[1]])
xvals[[1]]$fun(1:10)
```

## Logging and Verbosity {#logging}

We use the `r cran_pkg("lgr")` package for logging and progress output.

Because _lgr_ comes with its own exhaustive vignette, we will just briefly give examples how you can change the most important settings related to logging in `r mlr_pkg("mlr3")`.

### Available logging levels

_lgr_ comes with certain numeric thresholds which correspond to verbosity levels of the logging.
For `r mlr_pkg("mlr3")` the default is set to 400 which corresponds to level "info".
The following ones are available:

<<<<<<< HEAD
```{r 05-technical-063}
=======
```{r 05-technical-064}
>>>>>>> 8290c0f3
library("lgr")
getOption("lgr.log_levels")
```

### Global Setting

_lgr_ comes with a global option called `"lgr.default_threshold"` which can be set via `options()`.
You can set a specific level in your `.Rprofile` which is then used for all packages that use the _lgr_ package.
This approach may not be desirable if you want to only change the logging level for `r mlr_pkg("mlr3")`.

### Changing mlr3 logging levels

To change the setting for `r mlr_pkg("mlr3")` only, you need to change the threshold of the `r mlr_pkg("mlr3")` logger like this:

<<<<<<< HEAD
```{r 05-technical-064, eval = FALSE}
=======
```{r 05-technical-065, eval = FALSE}
>>>>>>> 8290c0f3
lgr::get_logger("mlr3")$set_threshold("<level>")
```

Remember that this change only applies to the current R session.

## mlr -> mlr3 Transition Guide {#transition}

In case you have already worked with `r mlr_pkg("mlr")`, you may want to quickstart with `r mlr_pkg("mlr3")` by looking up the specific equivalent of an element of `r mlr_pkg("mlr")` in the new version `r mlr_pkg("mlr3")`.
For this, you can use the following table.
This table is not complete but should give you an overview about how `r mlr_pkg("mlr3")` is organized.

<<<<<<< HEAD
```{r 05-technical-065, echo = FALSE}
=======
```{r 05-technical-066, echo = FALSE}
>>>>>>> 8290c0f3
# t = "
#     category , mlr             , mlr3              , note
#     Task     , makeClassifTask , TaskClassif$new() , NA
#     Task     , RegrTask        , TaskRegr          , Class
#     Task     , makeRegrTaskm   , TaskRegr$new()    , NA
#     "
# t = read.table(text =  t, sep = ",", header = TRUE)
# t = knitr::kable(t)
# kableExtra::collapse_rows(t, columns = 1)

t = as.data.frame(mlr3misc::rowwise_table(
  ~Category,          ~mlr,                               ~mlr3,                 ~Note,
  "General / Helper", "getCacheDir() / deleteCacheDir()", "Not yet implemented", "---",
  "General / Helper", "configureMlr()",                   "---",                 "---",
  "General / Helper", "getMlrOptions()",                  "---",                 "---",
  "General / Helper", "createDummyFeatures()",            "Not yet implemented", "mlr3pipelines",
  "General / Helper", "crossover()",                      "---",                 "---",
  "General / Helper", "downsample()",                     "Not yet implemented", "---",
  "General / Helper", "generateCalibrationData()",        "Not yet implemented", "---",
  "General / Helper", "generateCritDifferencesData()",    "Not yet implemented", "---",
  "General / Helper", "generateLearningCurveData()",      "Not yet implemented", "mlr3viz",
  "General / Helper", "generatePartialDependenceData()",  "Not yet implemented", "mlr3viz",
  "General / Helper", "generateThreshVsPerfData()",       "Not yet implemented", "mlr3viz",
  "General / Helper", "getCaretParamSet()",               "Not used anymore",    "---",
  "General / Helper", "reimpute() / impute()",            "Not yet implemented", "mlr3pipelines",
  "General / Helper", "fn() / fnr() / fp() / fpr()",      "???",                 "",
  "General / Helper", "tn() / tnr() / tp() / tpr()",      "???",                 "",
  "General / Helper", "summarizeColumns()",               "???",                 "",
  "General / Helper", "summarizeLevels()",                "???",                 "",

  "Task", "Task",                                 "mlr_tasks / Task",                                      "---",
  "Task", "SurvTask",                             "TaskSurv",                                              "mlr3proba",
  "Task", "ClusterTask",                          "mlr_tasks",                                             "---",
  "Task", "MultilabelTask",                       "mlr_tasks",                                             "---",
  "Task", "SpatialTask",                          "Not yet implemented",                                   "mlr3spatiotemporal",
  "Task", "Example tasks (iris.task,mtcars.task)","mlr_tasks$get('iris') / tsk('iris')",                   "---",
  "Task", "convertMLBenchObjToTask()",            "Not yet implemented",                                   "mlr3",
  "Task", "dropFeatures()",                       "Task$select()",                                         "---",
  "Task", "getTaskCosts()",                       "Not yet implemented",                                   "---",
  "Task", "getTaskData()",                        "Task$data()",                                           "---",
  "Task", "getTaskDesc() / getTaskDescription()", "Task$print()",                                          "---",
  "Task", "getTaskFeatureNames()",                "Task$feature_names",                                    "---",
  "Task", "getTaskFormula()",                     "Task$formula",                                          "---",
  "Task", "getTaskId()",                          "Task$id",                                               "---",
  "Task", "getTaskNFeats()",                      "length(Task$feature_names)",                            "---",
  "Task", "getTaskSize()",                        "Task$nrow()",                                           "---",
  "Task", "getTaskTargetNames()",                 "Task$target_names",                                     "---",
  "Task", "getTaskTargets()",                     "as.data.table(Task)[,Task$feature_names,with = FALSE]", "---",
  "Task", "getTaskType()",                        "Task$task_type",                                        "---",
  "Task", "oversample() / undersample()",         "",                                                      "---",

  "Learner", "helpLearner()",                              "Not yet implemented",  "---",
  "Learner", "helpLearnerParam()",                         "Not yet implemented",  "---",
  "Learner", "getLearnerId()",                             "Learner$id",           "---",
  "Learner", "setLearnerId()",                             "Learner$id",           "---",
  "Learner", "getLearnerModel()",                          "Learner$model",        "---",
  "Learner", "getLearnerNote()",                           "Not used anymore",     "---",
  "Learner", "getLearnerPackages()",                       "Learner$packages",     "---",
  "Learner", "getLearnerParVals() / getLearnerParamSet()", "Learner$param_set",    "---",
  "Learner", "getLearnerPredictType()",                    "Learner$predict_type", "---",
  "Learner", "getLearnerShortName()",                      "Learner$predict_type", "---",
  "Learner", "getLearnerType()",                           "Learner$Type",         "---",
  "Learner", "setPredictType()",                           "Learner$Type",         "---",
  "Learner", "getLearnerProperties",                       "???",                  "---",
  "Learner", "getParamSet()",                              "Learner$param_set",    "---",
  "Learner", "trainLearner()",                             "Learner$train()",      "---",
  "Learner", "predictLearner()",                           "Learner$predict()",    "---",
  "Learner", "makeRLearner*()",                            "Learner",              "---",
  "Learner", "generateLearningCurveData()",                "Not yet implemented",  "mlr3viz",
  "Learner", "FailureModel",                               "---",                  "---",
  "Learner", "getFailureModelDump()",                      "---",                  "---",
  "Learner", "getFailureModelMsg()",                       "---",                  "---",
  "Learner", "isFailureModel()",                           "---",                  "---",
  "Learner", "makeLearner() / makeLearners()",             "???",                  "---",

  "Train/Predict/Resample", "train()",                                                                                  "Experiment$train()",   "---",
  "Train/Predict/Resample", "predict()",                                                                                "Experiment$predict()", "---",
  "Train/Predict/Resample", "performance()",                                                                            "Experiment$score()",   "---",
  "Train/Predict/Resample", "makeResampleDesc()",                                                                       "Resampling",           "mlr_resamplings",
  "Train/Predict/Resample", "resample()",                                                                               "resample()",           "---",
  "Train/Predict/Resample", "ResamplePrediction",                                                                       "ResampleResult",       "---",
  "Train/Predict/Resample", "Aggregation / makeAggregation",                                                            "Not yet implemented",  "---",
  "Train/Predict/Resample", "asROCRPrediction()",                                                                       "Not yet implemented",  "---",
  "Train/Predict/Resample", "ConfusionMatrix / getConfMatrix() / calculateConfusionMatrix()",                           "Not yet implemented",  "---",
  "Train/Predict/Resample", "calculateROCMeasures()",                                                                   "Not yet implemented",  "---",
  "Train/Predict/Resample", "estimateRelativeOverfitting()",                                                            "Not yet implemented",  "---",
  "Train/Predict/Resample", "estimateResidualVariance()",                                                               "Not yet implemented",  "---",
  "Train/Predict/Resample", "getDefaultMeasure()",                                                                      "",                     "---",
  "Train/Predict/Resample", "getMeasureProperties()",                                                                   "???",                  "---",
  "Train/Predict/Resample", "getPredictionResponse() / getPredictionSE() / getPredictionTruth()",                       "???",                  "---",
  "Train/Predict/Resample", "getPredictionDump()",                                                                      "???",                  "---",
  "Train/Predict/Resample", "getPredictionTaskDesc()",                                                                  "???",                  "---",
  "Train/Predict/Resample", "getRRDump()",                                                                              "???",                  "---",
  "Train/Predict/Resample", "getRRPredictionList()",                                                                    "???",                  "---",
  "Train/Predict/Resample", "getRRPredictions()",                                                                       "ResampleResult$prediction","---",
  "Train/Predict/Resample", "getRRTaskDesc() / getRRTaskDescription()",                                                 "ResampleResult$task$print()","---",

  "Benchmark", "benchmark()",                                                       "benchmark()",                             "---",
  "Benchmark", "batchmark() / reduceBatchmarkResults()",                            "not used anymore ",                       "---",
  "Benchmark", "BenchmarkResult",                                                   "BenchmarkResult",                         "---",
  "Benchmark", "convertBMRToRankMatrix()",                                          "Not yet implemented",                     "---",
  "Benchmark", "convertMLBenchObjToTask()",                                         "Not yet implemented",                     "---",
  "Benchmark", "getBMRAggrPerformances()",                                          "BenchmarkResult$aggregated()",            "---",
  "Benchmark", "getBMRFeatSelResults()",                                            "Not yet implemented",                     "mlr3filters",
  "Benchmark", "getBMRFilteredFeatures()",                                          "Not yet implemented",                     "mlr3filters",
  "Benchmark", "getBMRLearners() / getBMRLearnerIds() / getBMRLearnerShortNames()", "BenchmarkResult$learners",                "---",
  "Benchmark", "getBMRMeasures() / getBMRMeasureIds()",                             "BenchmarkResult$measures",                "---",
  "Benchmark", "getBMRModels()",                                                    "BenchmarkResult$data$learner[[1]]$model", "---",
  "Benchmark", "getBMRPerformances()",                                              "BenchmarkResult$data$performance",        "---",
  "Benchmark", "getBMRTaskDescriptions() / getBMRTaskDescs() / getBMRTaskIds()",    "BenchmarkResult$tasks",                   "---",
  "Benchmark", "getBMRTuneResults()",                                               "Not yet implemented",                     "---",
  "Benchmark", "getBMRPredictions()",                                               "Not yet implemented",                     "---",
  "Benchmark", "friedmanTestBMR()",                                                 "Not yet implemented",                     "---",
  "Benchmark", "mergeBenchmarkResults()",                                           "BenchmarkResult$combine()",               "---",
  "Benchmark", "plotBMRBoxplots()",                                                 "Not yet implemented",                     "mlr3viz",
  "Benchmark", "plotBMRRanksAsBarChart()",                                          "Not yet implemented",                     "mlr3viz",
  "Benchmark", "plotBMRSummary()",                                                  "Not yet implemented",                     "mlr3viz",
  "Benchmark", "plotResiduals()",                                                   "Not yet implemented",                     "mlr3viz",

  "Parameter Specification", "ParamHelpers::makeNumericParam()",        "ParamDbl$new()",          "paradox",
  "Parameter Specification", "ParamHelpers::makeNumericVectorParam()",  "ParamDbl$new()",          "paradox",
  "Parameter Specification", "ParamHelpers::makeIntegerParam()",        "paradox::ParamInt$new()", "paradox",
  "Parameter Specification", "ParamHelpers::makeIntegerVectorParam()",  "paradox::ParamInt$new()", "paradox",
  "Parameter Specification", "ParamHelpers::makeDiscreteParam()",       "paradox::ParamFct$new()", "paradox",
  "Parameter Specification", "ParamHelpers::makeDiscreteVectorParam()", "paradox::ParamFct$new()", "paradox",
  "Parameter Specification", "ParamHelpers::makeLogicalParam()",        "paradox::ParamLgl$new()", "paradox",
  "Parameter Specification", "ParamHelpers::makeLogicalVectorParam()",  "paradox::ParamLgl$new()", "paradox",

  "Preprocessing", "---", "---", "---",
  "Preprocessing", "---", "---", "---",

  "Feature Selection", "makeFeatSelControlExhaustive()", "Not yet implemented", "mlr3filters",
  "Feature Selection", "makeFeatSelControlRandom()",     "Not yet implemented", "mlr3filters",
  "Feature Selection", "makeFeatSelControlSequential()", "Not yet implemented", "mlr3filters",
  "Feature Selection", "makeFeatSelControlGA()",         "Not yet implemented", "mlr3filters",
  "Feature Selection", "makeFilter()",                   "Filter$new()",        "mlr3filters",
  "Feature Selection", "FeatSelResult",                  "Not yet implemented", "mlr3filters",
  "Feature Selection", "listFilterMethods()",            "mlr_filters",         "mlr3filters",
  "Feature Selection", "analyzeFeatSelResult()",         "Not yet implemented", "mlr3filters",
  "Feature Selection", "getBMRFeatSelResults()",         "Not yet implemented", "mlr3filters",
  "Feature Selection", "getBMRFilteredFeatures()",       "Not yet implemented", "mlr3filters",
  "Feature Selection", "getFeatSelResult()",             "Not yet implemented", "mlr3filters",
  "Feature Selection", "getFeatureImportance()",         "Not yet implemented", "mlr3filters",
  "Feature Selection", "getFilteredFeatures()",          "Not yet implemented", "mlr3filters",
  "Feature Selection", "makeFeatSelWrapper()",           "Not used anymore",    "mlr3filters",
  "Feature Selection", "makeFilterWrapper()",            "Not used anymore",    "mlr3filters",
  "Feature Selection", "getResamplingIndices()",         "Not yet implemented", "",
  "Feature Selection", "selectFeatures()",               "Not yet implemented", "mlr3filters",
  "Feature Selection", "filterFeatures()",               "Filter$filter_*()",   "mlr3filters",
  "Feature Selection", "generateFilterValuesData()",     "Filter$calculate()",  "mlr3filters",
  "Feature Selection", "",                               "",                    "",

  "Tuning", "getTuneResult()",                 "Not yet implemented", "mlr3tuning",
  "Tuning", "getTuneResultOptPath()",          "Not yet implemented", "mlr3tuning",
  "Tuning", "makeTuneControl*()",              "Tuner",               "mlr3tuning",
  "Tuning", "makeTuneMultiCritControl*()",     "Tuner",               "mlr3tuning",

  "Parallelization", "ParallelMap::parallelStart*(), parallelMap::parallelStop()", "future::plan() / future", "",
  "Parallelization", "",                             "",                           "",

  "Plotting", "plotBMRBoxplots()",         "Not yet implemented", "mlr3viz",
  "Plotting", "plotBMRRanksAsBarChart()",  "Not yet implemented", "mlr3viz",
  "Plotting", "plotBMRSummary()",          "Not yet implemented", "mlr3viz",
  "Plotting", "plotCalibration()",         "Not yet implemented", "mlr3viz",
  "Plotting", "plotCritDifferences()",     "Not yet implemented", "mlr3viz",
  "Plotting", "plotFilterValues()",        "Not yet implemented", "mlr3viz",
  "Plotting", "plotHyperParsEffect()",     "Not yet implemented", "mlr3viz",
  "Plotting", "plotLearnerPrediction()",   "Not yet implemented", "mlr3viz",
  "Plotting", "plotLearningCurve()",       "Not yet implemented", "mlr3viz",
  "Plotting", "plotPartialDependence()",   "Not yet implemented", "mlr3viz",
  "Plotting", "plotResiduals()",           "Not yet implemented", "mlr3viz",
  "Plotting", "plotROCCurves()",           "Not yet implemented", "mlr3viz",
  "Plotting", "plotThreshVsPerf()",        "Not yet implemented", "mlr3viz",
  "Plotting", "plotTuneMultiCritResult()", "Not yet implemented", "mlr3viz",

  "FDA", "extractFDAFPCA()",                 "Not yet implemented",                 "mlr3fda",
  "FDA", "extractFDAFourier()",              "Not yet implemented",                 "mlr3fda",
  "FDA", "extractFDAMultiResFeatures()",     "Not yet implemented",                 "mlr3fda",
  "FDA", "extractFDAWavelets()",             "Not yet implemented",                 "mlr3fda"
))
t = knitr::kable(t)
kableExtra::collapse_rows(t, columns = 1) %>%
  kableExtra::kable_styling(bootstrap_options = "basic", full_width = T,
    font_size = 13)
```<|MERGE_RESOLUTION|>--- conflicted
+++ resolved
@@ -474,11 +474,7 @@
 
 A particular instance of a parameter is created by calling the attached `$new()` function:
 
-<<<<<<< HEAD
-```{r 05-technical-030}
-=======
 ```{r 05-technical-031}
->>>>>>> 8290c0f3
 library("paradox")
 parA = ParamLgl$new(id = "A")
 parB = ParamInt$new(id = "B", lower = 0, upper = 10, tags = c("tag1", "tag2"))
@@ -507,11 +503,8 @@
 
 A list of all slots can be found in `r ref("Param", "?Param")`.
 
-<<<<<<< HEAD
-```{r 05-technical-031}
-=======
+
 ```{r 05-technical-032}
->>>>>>> 8290c0f3
 parB$lower
 parA$levels
 parE$class
@@ -519,11 +512,8 @@
 
 It is also possible to get all information of a `Param` as `data.table` by calling `as.data.table`.
 
-<<<<<<< HEAD
-```{r 05-technical-032, R.options=list(width = 120)}
-=======
+
 ```{r 05-technical-033, R.options=list(width = 120)}
->>>>>>> 8290c0f3
 as.data.table(parA)
 ```
 
@@ -533,11 +523,8 @@
 `test()` should be used within conditional checks and returns `TRUE` or `FALSE`, while `check()` returns an error description when a value does not conform to the parameter (and thus plays well with the `r ref("checkmate::assert()")` function).
 `assert()` will throw an error whenever a value does not fit.
 
-<<<<<<< HEAD
-```{r 05-technical-033}
-=======
+
 ```{r 05-technical-034}
->>>>>>> 8290c0f3
 parA$test(FALSE)
 parA$test("FALSE")
 parA$check("FALSE")
@@ -552,11 +539,8 @@
 Parameters can also be added to the constructed `ParamSet` using the `$add()` function.
 It is even possible to add whole `ParamSet`s to other `ParamSet`s.
 
-<<<<<<< HEAD
-```{r 05-technical-034}
-=======
+
 ```{r 05-technical-035}
->>>>>>> 8290c0f3
 ps = ParamSet$new(list(parA, parB))
 ps$add(parC)
 ps$add(ParamSet$new(list(parD, parE)))
@@ -569,11 +553,8 @@
 It is possible to reduce `ParamSet`s using the **`$subset`** method.
 Be aware that it modifies a ParamSet in-place, so a "clone" must be created first if the original `ParamSet` should not be modified.
 
-<<<<<<< HEAD
-```{r 05-technical-035}
-=======
+
 ```{r 05-technical-036}
->>>>>>> 8290c0f3
 psSmall = ps$clone()
 psSmall$subset(c("A", "B", "C"))
 print(psSmall)
@@ -582,11 +563,8 @@
 Just as for `Param`s, and much more useful, it is possible to get the `ParamSet` as a `data.table` using `as.data.table()`.
 This makes it easy to subset parameters on certain conditions and aggregate information about them, using the variety of methods provided by `data.table`.
 
-<<<<<<< HEAD
-```{r 05-technical-036, R.options=list(width = 120)}
-=======
+
 ```{r 05-technical-037, R.options=list(width = 120)}
->>>>>>> 8290c0f3
 as.data.table(ps)
 ```
 
@@ -596,11 +574,7 @@
 Their argument must be a named list with values that are checked against the respective parameters.
 It is possible to check only a subset of parameters.
 
-<<<<<<< HEAD
-```{r 05-technical-037}
-=======
 ```{r 05-technical-038}
->>>>>>> 8290c0f3
 ps$check(list(A = TRUE, B = 0, E = identity))
 ps$check(list(A = 1))
 ps$check(list(Z = 1))
@@ -613,11 +587,8 @@
 The `$values` slot contains a named list that is always checked against parameter constraints.
 When trying to set parameter values, e.g. for `mlr3` `Learner`s, it is the `$values` slot of its `$param_set` that needs to be used.
 
-<<<<<<< HEAD
-```{r 05-technical-038}
-=======
+
 ```{r 05-technical-039}
->>>>>>> 8290c0f3
 ps$values = list(A = TRUE, B = 0)
 ps$values$B = 1
 print(ps$values)
@@ -625,11 +596,8 @@
 
 The parameter constraints are automatically checked:
 
-<<<<<<< HEAD
-```{r 05-technical-039, error = TRUE}
-=======
+
 ```{r 05-technical-040, error = TRUE}
->>>>>>> 8290c0f3
 ps$values$B = 100
 ```
 
@@ -651,20 +619,14 @@
 The following example makes parameter `D` depend on parameter `A` being `FALSE`, and parameter `B` depend on parameter `D` being one of `"x"` or `"y"`.
 This introduces an implicit dependency of `B` on `A` being `FALSE` as well, because `D` does not take any value if `A` is `TRUE`.
 
-<<<<<<< HEAD
-```{r 05-technical-040}
-=======
+
 ```{r 05-technical-041}
->>>>>>> 8290c0f3
 ps$add_dep("D", "A", CondEqual$new(FALSE))
 ps$add_dep("B", "D", CondAnyOf$new(c("x", "y")))
 ```
 
-<<<<<<< HEAD
-```{r 05-technical-041}
-=======
+
 ```{r 05-technical-042}
->>>>>>> 8290c0f3
 ps$check(list(A = FALSE, D = "x", B = 1))          # OK: all dependencies met
 ps$check(list(A = FALSE, D = "z", B = 1))          # B's dependency is not met
 ps$check(list(A = FALSE, B = 1))                   # B's dependency is not met
@@ -679,11 +641,8 @@
 There are no sanity checks done when the `$deps` slot is changed this way.
 Therefore it is advised to be cautious.
 
-<<<<<<< HEAD
-```{r 05-technical-042}
-=======
+
 ```{r 05-technical-043}
->>>>>>> 8290c0f3
 ps$deps
 ```
 
@@ -693,20 +652,14 @@
 Instead, it is now possible to create multiple copies of a single parameter using the `$rep` function.
 This creates a `ParamSet` consisting of multiple copies of the parameter, which can then (optionally) be added to another `ParamSet`.
 
-<<<<<<< HEAD
-```{r 05-technical-043}
-=======
+
 ```{r 05-technical-044}
->>>>>>> 8290c0f3
 ps2d = ParamDbl$new("x", lower = 0, upper = 1)$rep(2)
 print(ps2d)
 ```
 
-<<<<<<< HEAD
-```{r 05-technical-044}
-=======
+
 ```{r 05-technical-045}
->>>>>>> 8290c0f3
 ps$add(ps2d)
 print(ps)
 ```
@@ -717,11 +670,8 @@
 
 Assembling a vector from repeated parameters is aided by the parameter's `$tags`: Parameters that were generated by the `$rep()` command automatically get tagged as belonging to a group of repeated parameters.
 
-<<<<<<< HEAD
-```{r 05-technical-045}
-=======
+
 ```{r 05-technical-046}
->>>>>>> 8290c0f3
 ps$tags
 ```
 
@@ -745,20 +695,14 @@
 The `generate_design_grid()` function is used to create grid designs that contain all combinations of parameter values: All possible values for `ParamLgl` and `ParamFct`, and values with a given resolution for `ParamInt` and `ParamDbl`.
 The resolution can be given for all numeric parameters, or for specific named parameters through the `param_resolutions` parameter.
 
-<<<<<<< HEAD
-```{r 05-technical-046}
-=======
+
 ```{r 05-technical-047}
->>>>>>> 8290c0f3
 design = generate_design_grid(psSmall, 2)
 print(design)
 ```
 
-<<<<<<< HEAD
-```{r 05-technical-047}
-=======
+
 ```{r 05-technical-048}
->>>>>>> 8290c0f3
 generate_design_grid(psSmall, param_resolutions = c(B = 1, C = 2))
 ```
 
@@ -769,20 +713,14 @@
 It is also possible to create "[latin hypercube](https://en.wikipedia.org/wiki/Latin_hypercube_sampling)" sampled parameter values using **`generate_design_lhs`**, which utilizes the `r cran_pkg("lhs")` package.
 LHS-sampling creates low-discrepancy sampled values that cover the parameter space more evenly than purely random values.
 
-<<<<<<< HEAD
-```{r 05-technical-048}
-=======
+
 ```{r 05-technical-049}
->>>>>>> 8290c0f3
 pvrand = generate_design_random(ps2d, 500)
 pvlhs = generate_design_lhs(ps2d, 500)
 ```
 
-<<<<<<< HEAD
-```{r 05-technical-049, echo = FALSE, out.width="45%", fig.show = "hold", fig.width = 4, fig.height = 4}
-=======
+
 ```{r 05-technical-050, echo = FALSE, out.width="45%", fig.show = "hold", fig.width = 4, fig.height = 4}
->>>>>>> 8290c0f3
 par(mar=c(4, 4, 2, 1))
 plot(pvrand$data, main = "'random' design", xlim = c(0, 1), ylim=c(0, 1))
 plot(pvlhs$data, main = "'lhs' design", xlim = c(0, 1), ylim=c(0, 1))
@@ -802,11 +740,7 @@
 These are `Sampler1DUnif` (uniform sampling), `Sampler1DCateg` (sampling for categorical parameters), `Sampler1DNormal` (normally distributed sampling, truncated at parameter bounds), and `Sampler1DRfun` (arbitrary 1D sampling, given a random-function).
 These are initialized with a single `Param`, and can then be used to sample values.
 
-<<<<<<< HEAD
-```{r 05-technical-050}
-=======
 ```{r 05-technical-051}
->>>>>>> 8290c0f3
 sampA = Sampler1DCateg$new(parA)
 sampA$sample(5)
 ```
@@ -821,11 +755,7 @@
 `A` is sampled to be `TRUE` in about half the cases, in which case `B` takes a value between 0 and 10.
 In the cases where `A` is `FALSE`, `B` is set to `NA`.
 
-<<<<<<< HEAD
-```{r 05-technical-051}
-=======
 ```{r 05-technical-052}
->>>>>>> 8290c0f3
 psSmall$add_dep("B", "A", CondEqual$new(TRUE))
 sampH = SamplerHierarchical$new(psSmall,
   list(Sampler1DCateg$new(parA),
@@ -842,11 +772,7 @@
 `SamplerJointIndep` also makes it possible to combine `Sampler`s that are not 1D.
 However, `SamplerJointIndep` currently can not handle `ParamSet`s with dependencies.
 
-<<<<<<< HEAD
-```{r 05-technical-052}
-=======
 ```{r 05-technical-053}
->>>>>>> 8290c0f3
 sampJ = SamplerJointIndep$new(
   list(Sampler1DUnif$new(ParamDbl$new("x", 0, 1)),
     Sampler1DUnif$new(ParamDbl$new("y", 0, 1)))
@@ -872,11 +798,7 @@
 The transformation is performed when calling the `$transpose` function of the `Design` object returned by a `Sampler` with the `trafo` ParamSet to `TRUE` (the default).
 The following, for example, creates a parameter that is exponentially distributed:
 
-<<<<<<< HEAD
-```{r 05-technical-053}
-=======
 ```{r 05-technical-054}
->>>>>>> 8290c0f3
 psexp = ParamSet$new(list(ParamDbl$new("par", 0, 1)))
 psexp$trafo = function(x, param_set) {
   x$par = -log(x$par)
@@ -889,11 +811,7 @@
 
 Compare this to `$transpose()` without transformation:
 
-<<<<<<< HEAD
-```{r 05-technical-054}
-=======
 ```{r 05-technical-055}
->>>>>>> 8290c0f3
 design$transpose(trafo = FALSE)
 ```
 
@@ -911,11 +829,7 @@
 The user can pass functions like `median()` or `mean()`, but could also pass quantiles or something completely different.
 This method would probably use the following `ParamSet`:
 
-<<<<<<< HEAD
-```{r 05-technical-055}
-=======
 ```{r 05-technical-056}
->>>>>>> 8290c0f3
 methodPS = ParamSet$new(
   list(
     ParamUty$new("fun",
@@ -927,11 +841,7 @@
 
 If one wanted to sample this method, using one of four functions, a way to do this would be:
 
-<<<<<<< HEAD
-```{r 05-technical-056}
-=======
 ```{r 05-technical-057}
->>>>>>> 8290c0f3
 samplingPS = ParamSet$new(
   list(
     ParamFct$new("fun", c("mean", "median", "min", "max"))
@@ -947,11 +857,7 @@
 }
 ```
 
-<<<<<<< HEAD
-```{r 05-technical-057}
-=======
 ```{r 05-technical-058}
->>>>>>> 8290c0f3
 design = generate_design_random(samplingPS, 2)
 print(design)
 ```
@@ -959,22 +865,14 @@
 Note that the `Design` only contains the column "`fun`" as a `character` column.
 To get a single value as a *function*, the `$transpose` function is used.
 
-<<<<<<< HEAD
-```{r 05-technical-058}
-=======
 ```{r 05-technical-059}
->>>>>>> 8290c0f3
 xvals = design$transpose()
 print(xvals[[1]])
 ```
 
 We can now check that it fits the requirements set by `methodPS`, and that `fun` it is in fact a function:
 
-<<<<<<< HEAD
-```{r 05-technical-059}
-=======
 ```{r 05-technical-060}
->>>>>>> 8290c0f3
 methodPS$check(xvals[[1]])
 xvals[[1]]$fun(1:10)
 ```
@@ -984,11 +882,7 @@
 In that case the `$transpose` function could generate a function in a different way.
 For interpretability, the parameter is called "`quantile`" before transformation, and the "`fun`" parameter is generated on the fly.
 
-<<<<<<< HEAD
-```{r 05-technical-060}
-=======
 ```{r 05-technical-061}
->>>>>>> 8290c0f3
 samplingPS2 = ParamSet$new(
   list(
     ParamDbl$new("quantile", 0, 1)
@@ -1002,11 +896,8 @@
 }
 ```
 
-<<<<<<< HEAD
-```{r 05-technical-061}
-=======
+
 ```{r 05-technical-062}
->>>>>>> 8290c0f3
 design = generate_design_random(samplingPS2, 2)
 print(design)
 ```
@@ -1014,11 +905,8 @@
 The `Design` now contains the column "`quantile`" that will be used by the `$transpose` function to create the `fun` parameter.
 We also check that it fits the requirement set by `methodPS`, and that it is a function.
 
-<<<<<<< HEAD
-```{r 05-technical-062}
-=======
+
 ```{r 05-technical-063}
->>>>>>> 8290c0f3
 xvals = design$transpose()
 print(xvals[[1]])
 methodPS$check(xvals[[1]])
@@ -1037,11 +925,8 @@
 For `r mlr_pkg("mlr3")` the default is set to 400 which corresponds to level "info".
 The following ones are available:
 
-<<<<<<< HEAD
-```{r 05-technical-063}
-=======
+
 ```{r 05-technical-064}
->>>>>>> 8290c0f3
 library("lgr")
 getOption("lgr.log_levels")
 ```
@@ -1056,11 +941,8 @@
 
 To change the setting for `r mlr_pkg("mlr3")` only, you need to change the threshold of the `r mlr_pkg("mlr3")` logger like this:
 
-<<<<<<< HEAD
-```{r 05-technical-064, eval = FALSE}
-=======
+
 ```{r 05-technical-065, eval = FALSE}
->>>>>>> 8290c0f3
 lgr::get_logger("mlr3")$set_threshold("<level>")
 ```
 
@@ -1072,11 +954,8 @@
 For this, you can use the following table.
 This table is not complete but should give you an overview about how `r mlr_pkg("mlr3")` is organized.
 
-<<<<<<< HEAD
-```{r 05-technical-065, echo = FALSE}
-=======
+
 ```{r 05-technical-066, echo = FALSE}
->>>>>>> 8290c0f3
 # t = "
 #     category , mlr             , mlr3              , note
 #     Task     , makeClassifTask , TaskClassif$new() , NA
