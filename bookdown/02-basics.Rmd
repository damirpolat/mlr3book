--- conflicted
+++ resolved
@@ -610,12 +610,8 @@
 Classification learners default to predicting the class label.
 However, many classifiers additionally also tell you how sure they are about the predicted label by providing posterior probabilities.
 To switch to predicting these probabilities, the `predict_type` field of a `r ref("LearnerClassif")` must be changed from `"response"` to `"prob"`:
-<<<<<<< HEAD
+
 ```{r 02-basics-039}
-=======
-
-```{r 02-basics-038}
->>>>>>> 908dd659
 learner$predict_type = "prob"
 
 # re-fit the model
@@ -625,12 +621,8 @@
 prediction = learner$predict(task, row_ids = test_set)
 ```
 The prediction object now contains probabilities for all class labels:
-<<<<<<< HEAD
+
 ```{r 02-basics-040}
-=======
-
-```{r 02-basics-039}
->>>>>>> 908dd659
 # data.table conversion
 head(as.data.table(prediction))
 
@@ -694,10 +686,6 @@
 
 Note that, if no measure is specified, classification defaults to classification error (`r ref("mlr_measures_classif.ce", text = "classif.ce")`) and regression defaults to the mean squared error (`r ref("mlr_measures_regr.mse", text = "regr.mse")`).
 
-<<<<<<< HEAD
-=======
-
->>>>>>> 908dd659
 ## Resampling {#resampling}
 
 Resampling strategies are usually used to assess the performance of a learning algorithm.
@@ -711,14 +699,11 @@
 Cross-validation, Leave-one-out cross validation, Repeated cross-validation, Out-of-bag bootstrap and other variants (e.g. b632), Monte-Carlo cross-validation and Holdout.
 The following sections provide guidance on how to set and select a resampling strategy and how to subsequently instantiate the resampling process.
 
-<<<<<<< HEAD
-=======
 Below you can find a graphical illustration of the resampling process:
 
 ```{r 02-optimization-graphics-38, echo=FALSE}
 knitr::include_graphics("images/ml_abstraction.png")
 ```
->>>>>>> 908dd659
 
 ### Settings {#resamp-settings}
 
@@ -732,12 +717,7 @@
 When performing resampling with a dataset, we first need to define which approach should be used.
 The resampling strategies of _mlr3_ can be queried using the `.$keys()` method of the `r ref("mlr_resamplings")` dictionary.
 
-<<<<<<< HEAD
 ```{r 02-basics-047}
-=======
-
-```{r 02-basics-045}
->>>>>>> 908dd659
 mlr_resamplings
 ```
 
@@ -760,23 +740,13 @@
 
 1. Overwriting the slot in `.$param_set$values` using a named list:
 
-<<<<<<< HEAD
 ```{r 02-basics-049}
-=======
-
-```{r 02-basics-047}
->>>>>>> 908dd659
 resampling$param_set$values = list(ratio = 0.8)
 ```
 
 2. Specifying the resampling parameters directly during construction:
 
-<<<<<<< HEAD
 ```{r 02-basics-050}
-=======
-
-```{r 02-basics-048}
->>>>>>> 908dd659
 rsmp("holdout", ratio = 0.8)
 ```
 
@@ -784,15 +754,10 @@
 
 So far we just set the stage and selected the resampling strategy.
 To actually perform the splitting, the resampling needs a `r ref("Task")`.
-<<<<<<< HEAD
-By calling the method `instantiate()`, splits are instantiated:
+
+By calling the method `instantiate()`, splits into training and test set are calculated and stored in the `r ref("Resampling")` object:
 
 ```{r 02-basics-051}
-=======
-By calling the method `instantiate()`, splits into training and test set are calculated and stored in the `r ref("Resampling")` object:
-
-```{r 02-basics-049}
->>>>>>> 908dd659
 resampling = rsmp("cv", folds = 3L)
 resampling$instantiate(task)
 resampling$iters
@@ -807,11 +772,8 @@
 Before we go into more detail, let's change the resampling to a "3-fold cross-validation" to better illustrate what operations are possible with a `r ref("ResampleResult")`.
 Additionally, we tell `r ref("resample()")` to keep the fitted models via the flag `store_models`:
 
-<<<<<<< HEAD
+
 ```{r 02-basics-052}
-=======
-```{r 02-basics-051}
->>>>>>> 908dd659
 task = tsk("pima")
 learner = lrn("classif.rpart", maxdepth = 3, predict_type = "prob")
 resampling = rsmp("cv", folds = 3L)
@@ -823,7 +785,6 @@
 The following operations are supported with `r ref("ResampleResult")` objects:
 
 * Calculate the average performance:
-<<<<<<< HEAD
     ```{r 02-basics-053}
     rr$aggregate(msr("classif.ce"))
     ```
@@ -833,27 +794,12 @@
     ```
 * Check for warnings or errors:
     ```{r 02-basics-055}
-=======
-    ```{r 02-basics-052}
-    rr$aggregate(msr("classif.ce"))
-    ```
-* Extract the performance for the individual resampling iterations:
-
-    ```{r 02-basics-053}
-    rr$score(msr("classif.ce"))
-    ```
-* Check for warnings or errors:
-    ```{r 02-basics-054}
->>>>>>> 908dd659
     rr$warnings
     rr$errors
     ```
 * Extract and inspect the resampling splits:
-<<<<<<< HEAD
+
     ```{r 02-basics-056}
-=======
-    ```{r 02-basics-055}
->>>>>>> 908dd659
     rr$resampling
     rr$resampling$iters
     str(rr$resampling$test_set(1))
@@ -861,20 +807,12 @@
     ```
 
 * Retrieve the [learner](#learners) of a specific iteration and inspect it:
-<<<<<<< HEAD
     ```{r 02-basics-057}
-=======
-    ```{r 02-basics-056}
->>>>>>> 908dd659
     lrn = rr$learners[[1]]
     lrn$model
     ```
 * Extract the predictions:
-<<<<<<< HEAD
     ```{r 02-basics-058}
-=======
-    ```{r 02-basics-057}
->>>>>>> 908dd659
     rr$prediction() # all predictions merged into a single Prediction
     rr$predictions()[[1]] # prediction of first resampling iteration
     ```
@@ -898,10 +836,6 @@
 
 A manual resampling instance can be created using the `"custom"` template.
 
-<<<<<<< HEAD
-=======
-
->>>>>>> 908dd659
 ```{r 02-basics-059}
 resampling = rsmp("custom")
 resampling$instantiate(task,
@@ -916,10 +850,7 @@
 ### Plotting Resample Results {#autoplot-resampleresult}
 
 Again, `r mlr_pkg("mlr3viz")` provides a `r ref("ggplot2::autoplot()", text = "autoplot()")` method.
-<<<<<<< HEAD
-
-=======
->>>>>>> 908dd659
+
 ```{r 02-basics-060}
 library(mlr3viz)
 
@@ -944,10 +875,7 @@
 Here, we call `r ref("benchmark()")` to perform a single holdout split on a single task and two learners.
 We use the `r ref("benchmark_grid()")` function to create an exhaustive design and properly instantiate the resampling:
 
-<<<<<<< HEAD
-=======
-
->>>>>>> 908dd659
+
 ```{r 02-basics-061}
 library(data.table)
 design = benchmark_grid(
@@ -968,10 +896,6 @@
 Irrespective, the creation of such design tables can be tedious.
 Therefore, `r mlr_pkg("mlr3")` provides a convenience function to quickly generate design tables and instantiate resampling strategies in an exhaustive grid fashion: `r ref("benchmark_grid()")`.
 
-<<<<<<< HEAD
-=======
-
->>>>>>> 908dd659
 ```{r 02-basics-062}
 # get some example tasks
 tasks = lapply(c("german_credit", "sonar"), tsk)
@@ -1007,10 +931,6 @@
 
 After the benchmark, one can calculate and aggregate the performance with `.$aggregate()`:
 
-<<<<<<< HEAD
-=======
-
->>>>>>> 908dd659
 ```{r 02-basics-064}
 # measures:
 # * area under the curve (auc) on training
@@ -1029,10 +949,6 @@
 Then the calculated ranks grouped by learner are aggregated.
 Since the AUC needs to be maximized, we multiply with $-1$ so that the best learner gets a rank of 1.
 
-<<<<<<< HEAD
-=======
-
->>>>>>> 908dd659
 ```{r 02-basics-065}
 tab = bmr$aggregate(measures)
 ranks = tab[, .(learner_id, rank_train = rank(-auc_train), rank_test = rank(-auc_test)), by = task_id]
@@ -1063,10 +979,6 @@
 A `r ref("BenchmarkResult")` object is essentially a collection of multiple `r ref("ResampleResult")` objects.
 As these are stored in a column of the aggregated `data.table()`, we can easily extract them:
 
-<<<<<<< HEAD
-=======
-
->>>>>>> 908dd659
 ```{r 02-basics-067}
 tab = bmr$aggregate(measures)
 rr = tab[task_id == "sonar" & learner_id == "classif.ranger"]$resample_result[[1]]
@@ -1108,7 +1020,6 @@
 
 bmr1
 ```
-
 
 ## Binary classification {#binary}
 
@@ -1153,10 +1064,6 @@
 * **Positive Predictive Value PPV**: If we predict positive how likely is it a true positive?
 * **Negative Predictive Value NPV**: If we predict negative how likely is it a true negative?
 
-<<<<<<< HEAD
-=======
-
->>>>>>> 908dd659
 ```{r 02-basics-071, echo = FALSE, out.width="98%"}
 knitr::include_graphics("images/confusion_matrix(wikipedia).png")
 ```
@@ -1183,10 +1090,6 @@
 
 For `mlr3` prediction objects, the ROC curve can easily be created using third party packages such as the `r cran_pkg("precrec")` package:
 
-<<<<<<< HEAD
-=======
-
->>>>>>> 908dd659
 ```{r 02-basics-072}
 library(precrec)
 evaluated = evalmod(
@@ -1202,7 +1105,6 @@
 ggplot2::autoplot(evaluated, curvetype = "PRC")
 ```
 
-
 ### Threshold Tuning
 
 <!--
