--- conflicted
+++ resolved
@@ -1095,19 +1095,8 @@
 
 For `mlr3` prediction objects, the ROC curve can easily be created with `r mlr_pkg("mlr3viz")` which relies on the `r cran_pkg("precrec")` to calculate and plot ROC curves:
 
-<<<<<<< HEAD
-```{r 02-basics-074}
-library(precrec)
-evaluated = evalmod(
-  scores = pred$prob[, task$positive],
-  label = pred$truth,
-  posclass = task$positive
-)
-
-=======
 
 ```{r 02-basics-072}
->>>>>>> b6ad16b6
 # TPR vs FPR / Sensitivity vs (1 - Specificity)
 ggplot2::autoplot(pred, type = "roc")
 
