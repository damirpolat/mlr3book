# Basics {#basics}

This chapter will teach you the essential building blocks, R6 classes, and operations of `r mlr_pkg("mlr3")` for machine learning.
A typical machine learning workflow looks like this:

<<<<<<< HEAD
```{r 02-basics-001, echo = FALSE, fig.align='center', out.width="98%"}
knitr::include_graphics("images/ml_abstraction.png")
=======
```{r 02-basics-001, echo = FALSE}
knitr::include_graphics("images/ml_abstraction.svg")
>>>>>>> 2d96d6d2
```

The data, which `r mlr_pkg("mlr3")` encapsulates in [tasks](#tasks), is split into non-overlapping training and test sets.
We are interested in models that generalize to new data rather than just memorizing the training data, and separate test data allows to objectively evaluate models with respect to that.
The training data is given to a machine learning algorithm, which we call a [learner](#learners) in `r mlr_pkg("mlr3")`.
The [learner](#learners) uses the training data to build a model of the relationship of in the input features to the output target values.
This model is then used to produce [predictions](#predicting) on the test data, which are compared to the ground truth values to assess the quality of the model.
`r mlr_pkg("mlr3")` offers a number of different [measures](#measure) to quantify how well a model does based on the difference between predicted and actual values.
Usually this [measure](#measure) is a numeric score.

The process of splitting up data into training and test sets, building a model, and evaluating it may be repeated several times, [resampling](#resampling) different training and test sets from the original data each time.
Multiple [resampling iterations](#resampling) iterations allow us to get a better generalization performance estimate for a particular type of model as it is tested under different conditions and less likely to get lucky or unlucky because of a particular way the data was resampled.

In many cases, this simple workflow is not sufficient to deal with real-world data, which may require normalization, imputation of missing values, or feature selection.
We will cover more complex workflows that allow to do this and even more later in the book.

This chapter covers the following subtopics:

[**Tasks**](#tasks)

Tasks encapsulate the data with meta-information, such as what the prediction target is.
We cover how to

* access [predefined tasks](#tasks-predefined),
* specify a [task type](#tasks-types),
* create a [task](#tasks-creation),
* work with a task's [API](#tasks-api),
* assign roles to [rows and collums](#tasks-roles) of a task,
* implement [task mutators](#tasks-mutators), and
* [retrieve the data](#tasks-retrieved) that is stored in a task.

[**Learners**](#learners)

[Learners](#learners) encapsulate machine learning algorithms to train models and make predictions for a `r ref("mlr3::Task")`.
They are provided by R and other packages.
We cover how to

* access the set of [classification and regression learners](#learners-predefined) that come with mlr3 and retrieve a specific learner,
* access the set of [hyperparameter values](#learners-predefined) of a learner and modify them.

How to modify and extend learners is covered in a supplemental [advanced technical section](#ext-learner).

[**Train and predict**](#train-predict)

The section on the [train and predict methods](#train-predict) illustrates how to use [tasks](#tasks) and [learners](#learners) to train a model and make [predictions](#predicting) on a new data set.
In particular, we cover how to:

* set up [tasks](#train-predict-objects) and [learners](#train-predict-objects) properly,
* set up [train and test splits](#split-data) for a task,
* [train](#training) the learner on the training set to produce a model,
* generate [predictions](#predicting) on the test set, and
* assess the [performance](#measure) of the model by comparing predicted and actual values.

[**Resampling**](#resampling)

A [resampling](#resampling) is a method to create training and test splits.
We cover how to

* access and select [resampling strategies](#resamp-settings),
* instantiate the [split into training and test sets](#resamp-inst) by applying the resampling, and
* execute the resampling to obtain [results](#resamp-exec).

Additional information on resampling can be found in section about [nested resampling](#nested-resampling) in the chapter on [model optimization](#model-optim).

[**Benchmarking**](#benchmarking)

[Benchmarking](#benchmarking) is used to compare the performance of different models, for example models trained with different learners, on different tasks, or with different resampling schemes.
We cover how to

* create a [benchmarking design](#bm-design),
* [execute a design](#bm-exec) and aggregate results, and
* convert benchmarking objects to [resample objects](#bm-resamp).

[**Binary classification**](#binary)

[Binary classification](#binary) is a special case of classification where the target variable to predict has only two possible values.
In this case, additional considerations apply; in particular

* [ROC curves](#binary-roc) and the threshold where to predict one class versus the other, and
* threshold tuning (WIP).

Before we get into the details of how to use `r mlr_pkg("mlr3")` for machine learning, we give a brief introduction to R6 as it is a relatively new part of R.
`r mlr_pkg("mlr3")` heavily relies on R6 and all basic building blocks it provides are R6 classes:

* [tasks](#tasks),
* [learners](#learners),
* [measures](#measures), and
* [resamplings](#resampling).

## Quick R6 Intro for Beginners {#r6}

R6 is one of R's more recent dialects for object-oriented programming (OO).
It addresses shortcomings of earlier OO implementations in R, such as S3, which we used in `r mlr_pkg("mlr")`.
If you have done any object-oriented programming before, R6 should feel familiar.
We focus on the parts of R6 that you need to know to use `r mlr_pkg("mlr3")` here.

* Objects are created by calling the constructor of an `R6Class()` object, specifically the `$new()` method.
  For example, `foo = Foo$new(bar = 1)` creates a new object of class `Foo`, setting the `bar` argument of the constructor to `1`.
* Classes have mutable state, which is encapsulated in their fields, which can be accessed through the dollar operator.
  We can access the `bar` value in the `Foo` class through `foo$bar` and set its value by assigning the field, e.g. `foo$bar = 2`.
* In addition to fields, objects expose methods that may allow to inspect the object's state, retrieve information, or perform an action that may change the internal state of the object.
  For example, the `$train` method of a learner changes the internal state of the learner by building and storing a trained model, which can then be used to make predictions given data.
* Objects can have public and private fields and methods.
  In `r mlr_pkg("mlr3")`, you can only access the public variables and methods.
  Private fields and methods are only relevant to change or extend `r mlr_pkg("mlr3")`.
* R6 variables are references to objects rather then the actual objects, which are stored in an environment.
  For example `foo2 = foo` does not create a copy of `foo` in `foo2`, but another reference to the same actual object.
  Setting `foo$bar = 3` will also change `foo2$bar` to `3` and vice versa.
* To copy an object, use the `$clone()` method and the `deep = TRUE` argument for nested objects, for example `foo2 = foo$clone(deep = TRUE)`.

Here is an overview of the extension packages of mlr: 

```{r 02-basics-002, echo = FALSE, fig.align='center', out.width="98%"}
knitr::include_graphics("images/mlr3verse.png")
```

For further information see [wiki](https://github.com/mlr-org/mlr3/wiki/Extension-Packages) for short descriptions and links to the respective repositories. 

For more details on R6, have a look at the [R6 vignettes](https://r6.r-lib.org/).

## Tasks {#tasks}

Tasks are objects for the data and additional meta-data for a machine learning problem.
The meta-data is for example the name of the target variable (the prediction) for supervised machine learning problems, or the type of the dataset (e.g. a _spatial_ or _survival_).
This information is used for specific operations that can be performed on a task.

### Task Types {#tasks-types}

To create a task from a `r ref("data.frame()")` or `r ref("data.table()")` object, the task type needs to be specified:

**Classification Task**: The target is a label (stored as `character()`or`factor()`) with only few distinct values.
<br/>→ `r ref("mlr3::TaskClassif")`

**Regression Task**: The target is a numeric quantity (stored as `integer()` or `double()`).
<br/>→ `r ref("mlr3::TaskRegr")`

**Survival Task**: The target is the (right-censored) time to an event.
<br/>→ `r ref("mlr3proba::TaskSurv")` in add-on package `r mlr_pkg("mlr3proba")`

**Ordinal Regression Task**: The target is ordinal.
<br/>→ `r ref("mlr3ordinal::TaskOrdinal")` in add-on package `r mlr_pkg("mlr3ordinal")`

**Cluster Task**: An unsupervised task type; there is no target and the aim is to identify similar groups within the feature space.
<br/>→ Not yet implemented

**Spatial Task**: Observations in the task have spatio-temporal information (e.g. coordinates).
<br/>→ Not yet implemented, but started in add-on package `r mlr_pkg("mlr3spatiotemporal")`

### Task Creation {#tasks-creation}

As an example, we will create a regression task using the `mtcars` data set from the package `datasets` and predict the target `"mpg"` (miles per gallon).
We only consider the first two features in the dataset for brevity.

First, we load and prepare the data.

```{r 02-basics-003}
data("mtcars", package = "datasets")
data = mtcars[, 1:3]
str(data)
```

Next, we create the task using the constructor for a regression task object (`TaskRegr$new`) and give the following information:

1. `id`: An arbitrary identifier for the task, used in plots and summaries.
2. `backend`: This parameter allows fine-grained control over how data is accessed.
   Here, we simply provide the dataset which is automatically converted to a `r ref("DataBackendDataTable")`.
   We could also construct a `r ref("DataBackend")` manually.
3. `target`: The name of the target column for the regression problem.

```{r 02-basics-004}
library(mlr3)

task_mtcars = TaskRegr$new(id = "cars", backend = data, target = "mpg")
print(task_mtcars)
```

The `print()` method gives a short summary of the task:
It has `r task_mtcars$nrow` observations and `r task_mtcars$ncol` columns, of which `r length(task_mtcars$feature_names)` are features.

We can also plot the task using the `r mlr_pkg("mlr3viz")` package, which gives a graphical summary of its properties:

```{r 02-basics-005}
library(mlr3viz)
autoplot(task_mtcars, type = "pairs")
```

### Predefined tasks {#tasks-predefined}

`r mlr_pkg("mlr3")` ships with a few predefined machine learning tasks.
All tasks are stored in an R6 `r ref("Dictionary")` (a key-value store) named `r ref("mlr_tasks")`.
Printing it gives the keys (the names of the datasets):

```{r 02-basics-006}
mlr_tasks
```

We can get a more informative summary of the example tasks by converting the dictionary to a `data.table()` object:

```{r 02-basics-007}
library(data.table)
as.data.table(mlr_tasks)
```

To get a task from the dictionary, one can use the `$get()` method from the `mlr_tasks` class and assign the return value to a new object.
For example, to use the [iris data set](https://en.wikipedia.org/wiki/Iris_flower_data_set) for classification:

```{r 02-basics-008}
task_iris = mlr_tasks$get("iris")
print(task_iris)
```

Alternatively, you can also use the convenience function `r ref("tsk()")`, which also constructs a task from the dictionary.

```{r 02-basics-009}
tsk("iris")
```

### Task API {#tasks-api}

All task properties and characteristics can be queried using the task's public fields and methods (see `r ref("Task")`).
Methods are also used to change the behavior of the task.

#### Retrieving Data {#tasks-retrieving}

The data stored in a task can be retrieved directly from fields, for example:

```{r 02-basics-010}
task_iris$nrow
task_iris$ncol
```

More information can be obtained through methods of the object, for example:

```{r 02-basics-011}
task_iris$data()
```

In `r mlr_pkg("mlr3")`, each row (observation) has a unique identifier.
The identifier is either an `integer` or `character`.
These can be passed as arguments to the `$data()` method to select specific rows.

The _iris_ task uses integer `row_ids`:

```{r 02-basics-012}
# iris uses integer row_ids
head(task_iris$row_ids)

# retrieve data for rows with ids 1, 51, and 101
task_iris$data(rows = c(1, 51, 101))
```

The _mtcars_ task on the other hand uses names for its `row_ids`, encoded as `character`:

```{r 02-basics-013}
task_mtcars = tsk("mtcars")
head(task_mtcars$row_ids)

# retrieve data for rows with id "Datsun 710"
task_mtcars$data(rows = "Datsun 710")
```

Note that the method `$data()` only allows to read the data and does not modify it.

Similarly, each column has an identifier or name.
These names are stored in the public slots `feature_names` and `target_names`.
Here "target" refers to the variable we want to predict and "feature" to the predictors for the task.

```{r 02-basics-014}
task_iris$feature_names
task_iris$target_names
```

The `row_id`s and column names can be combined when selecting a subset of the data:

```{r 02-basics-015}
# retrieve data for rows 1, 51, and 101 and only select column "Species"
task_iris$data(rows = c(1, 51, 101), cols = "Species")
```

To extract the complete data from the task, one can simply convert it to a `data.table`:

```{r 02-basics-016}
summary(as.data.table(task_iris))
```

#### Roles (Rows and Columns) {#tasks-roles}

It is possible to assign roles to rows and columns.
These roles affect the behavior of the task for different operations.
Furthermore, these roles provide additional meta-data for it.

For example, the previously-constructed _mtcars_ task has the following column roles:

```{r 02-basics-017}
print(task_mtcars$col_roles)
```

To add the row names of `mtcars` as an additional feature, we first add them to the data table and then recreate the task.

```{r 02-basics-018}
# with `keep.rownames`, data.table stores the row names in an extra column "rn"
data = as.data.table(mtcars[, 1:3], keep.rownames = TRUE)
task = TaskRegr$new(id = "cars", backend = data, target = "mpg")

# we now have integer row_ids
task$row_ids

# there is a new feature called "rn"
task$feature_names
```

The row names are now a feature whose values are stored in the column "rn".
We include this column here for educational purposes only.
Generally speaking, there is no point in having a feature that uniquely identifies each row.
Furthermore, the character data type will cause problems with many types of machine learning algorithms.
The identifier may be useful to label points in plots and identify outliers however.
To use the new column for only this purpose, we will change the role of the "rn" column and remove it from the set of active features.

```{r 02-basics-019}
task$feature_names

# working with a list of column vectors
task$col_roles$name = "rn"
task$col_roles$feature = setdiff(task$col_roles$feature, "rn")

# "rn" not listed as feature anymore
task$feature_names

# does also not appear when we access the data anymore
task$data(rows = 1:2)
task$head(2)
```

Changing the role does not change the underlying data.
Changing the role only changes the view on it.
The data is not copied in the code above.
The view is changed in-place though, i.e. the task object itself is modified.

Just like columns, it is also possible to assign different roles to rows.
Rows can have two different roles:

1. Role `use`
Rows that are generally available for model fitting (although they may also be used as test set in resampling).
This role is the default role.

2. Role `validation`
Rows that are not used for training.
Rows that have missing values in the target column during task creation are automatically set to the validation role.

There are several reasons to hold some observations back or treat them differently:

1. It is often good practice to validate the final model on an external validation set to identify possible overfitting.
2. Some observations may be unlabeled, e.g. in competitions like [Kaggle](https://www.kaggle.com/).

These observations cannot be used for training a model, but can be used to get predictions.

#### Task Mutators {#tasks-mutators}

As shown above, modifying `$col_roles` or `$row_roles` changes the view on the data.
The additional convenience method `$filter()` subsets the current view based on row ids and `$select()` subsets the view based on feature names.

```{r 02-basics-020}
task = tsk("iris")
task$select(c("Sepal.Width", "Sepal.Length")) # keep only these features
task$filter(1:3) # keep only these rows
task$head()
```

While the methods discussed above allow to subset the data, the methods `$rbind()` and `$cbind()` allow to add extra rows and columns to a task.
Again, the original data is not changed.
The additional rows or columns are only added to the view of the data.

```{r 02-basics-021}
task$cbind(data.table(foo = letters[1:3])) # add column foo
task$head()
```

### Plotting Tasks {#autoplot-task}

The `r mlr_pkg("mlr3viz")` provides plotting facilities for many classes implemented in `r mlr_pkg("mlr3")`.
The types of plot depend on the inherited class, but all plots are returned as `r cran_pkg("ggplot2")` objects which can be easily customized.

For for classification tasks (inheriting from `r ref("TaskClassif")`), see the documentation of `r ref("mlr3viz::autoplot.TaskClassif")` for the implemented plot types.
Here are some examples to get an impression:

```{r 02-basics-022, warning = FALSE, message = FALSE}
library(mlr3viz)

# get the pima indians task
task = tsk("pima")

# subset task to only use the 3 first features
task$select(head(task$feature_names, 3))

# default plot: class frequencies
autoplot(task)

# pairs plot (requires package GGally)
autoplot(task, type = "pairs")

# duo plot (requires package GGally)
autoplot(task, type = "duo")
```

Of course, you can do the same for regression tasks (inheriting from `r ref("TaskRegr")`) as documented in `r ref("mlr3viz::autoplot.TaskRegr")`:

```{r 02-basics-023, warning = FALSE, message = FALSE}
library(mlr3viz)

# get the boston housing task
task = tsk("mtcars")

# subset task to only use the 3 first features
task$select(head(task$feature_names, 3))

# default plot: boxplot of target variable
autoplot(task)

# pairs plot (requires package GGally)
autoplot(task, type = "pairs")
```


## Learners {#learners}

Objects of class `r ref("mlr3::Learner")` provide a unified interface to many popular machine learning algorithms in R.
They consist of methods to train and predict a model for a `r ref("mlr3::Task")` and provide meta-information about the learners, such as the hyperparameters you can set.

The package ships with a minimal set of classification and regression learners to avoid lots of dependencies:

* `r ref("mlr_learners_classif.featureless")`: Simple baseline classification learner, constantly predicts the label most most frequent label.
* `r ref("mlr_learners_classif.rpart")`: Single classification tree from `r cran_pkg("rpart")`.
* `r ref("mlr_learners_regr.featureless")`: Simple baseline regression learner, constantly predicts with the mean.
* `r ref("mlr_learners_regr.rpart")`: Single regression tree from `r cran_pkg("rpart")`.

Some of the most popular learners are connected via the `r mlr_pkg("mlr3learners")` package:

* (penalized) linear and logistic regression
* $k$-Nearest Neighbors regression and classification
* Linear and Quadratic Discriminant Analysis
* Naive Bayes
* Support-Vector machines
* Gradient Boosting
* Random Regression Forests and Random Classification Forests
* Kriging

More learners are collected on GitHub in the [mlr3learners organization](https://github.com/mlr3learners/).
Their state is also listed on the [wiki](https://github.com/mlr-org/mlr3learners/wiki) of the [mlr3learners repository](https://github.com/mlr-org/mlr3learners/).
Below a graphical illustration of the role of a learner: 

```{r 02-basics-024, echo = FALSE,  fig.align='center', out.width="98%"}
knitr::include_graphics("images/learner.png")
```


The base class of each learner is `r ref("Learner")`, specialized for regression as `r ref("LearnerRegr")` and for classification as `r ref("LearnerClassif")`.
In contrast to the `r ref("Task")`, the creation of a custom Learner is usually not required and a more advanced topic.
Hence, we refer the reader to Section \@ref(ext-learner) and proceed with an overview of the interface of already implemented learners.

### Predefined Learners {#learners-predefined}

Similar to `r ref("mlr_tasks")`, the `r ref("Dictionary")` `r ref("mlr_learners")` can be queried for available learners:

```{r 02-basics-025}
library(mlr3learners)
mlr_learners
```

Each learner has the following information:

* `feature_types`: the type of features the learner can deal with.
* `packages`: the packages required to train a model with this learner and make predictions.
* `properties`: additional properties and capabilities.
  For example, a learner has the property "missings" if it is able to handle missing feature values, and "importance" if it computes and allows to extract data on the relative importance of the features.
  A complete list of these is available in the mlr3 reference on [regression learners](https://mlr3.mlr-org.com/reference/LearnerRegr.html#construction) and [classification learners](https://mlr3.mlr-org.com/reference/LearnerClassif.html#construction).
* `predict_types`: possible prediction types. For example, a classification learner can predict labels ("response") or probabilities ("prob"). For a complete list of possible predict types see the [mlr3 reference](https://mlr3.mlr-org.com/reference/Learner.html#construction).

For a tabular overview of integrated learners, see Section \@ref(list-learners).

You can get a specific learner using its `id`, listed under `key` in the dictionary:

```{r 02-basics-026}
learner = mlr_learners$get("classif.rpart")
print(learner)
```

The field `param_set` stores a description of the hyperparameters the learner has, their ranges, defaults, and current values:

```{r 02-basics-027}
learner$param_set
```

The set of current hyperparameter values is stored in the `values` field of the `param_set` field.
You can change the current hyperparameter values by assigning a named list to this field:

```{r 02-basics-028}
learner$param_set$values = list(cp = 0.01, xval = 0)
learner
```

Note that this operation just overwrites all previously set parameters.
If you just want to add or update hyperparameters, you can use `r ref("mlr3misc::insert_named()")`:

```{r 02-basics-029}
learner$param_set$values = mlr3misc::insert_named(
  learner$param_set$values,
  list(cp = 0.02, minsplit = 2)
)
learner
```

This updates `cp` to `0.02`, sets `minsplit` to `2` and keeps the previously set parameter `xval`.

Again, there is an alternative to writing down the lengthy `mlr_learners$get()` part: `r ref("lrn()")`.
This function additionally allows to construct learners with specific hyperparameters or settings of a different identifier in one go:

```{r 02-basics-030}
lrn("classif.rpart", id = "rp", cp = 0.001)
```

If you pass hyperparameters here, it is added to the default parameters in a `r ref("mlr3misc::insert_named()", text = "insert_named()")`-fashion.

For further information on how to customize learners using mlr3, see the section on [extending learners](#ext-learner).

## Train and Predict {#train-predict}

In this section, we explain how [tasks](#tasks) and [learners](#learners) can be used to train a model and predict to a new dataset.
The concept is demonstrated on a supervised classification using the iris dataset and the **rpart** learner (classification tree).

Training a [learner](#learners) means fitting a model to a given data set.
Subsequently, we want to [predict](#predicting) the target value for new observations.
These [predictions](#predicting) are compared to the ground truth values to assess the quality of the model.
In sum, the goal of training and predicting is to evaluate the predictive power of different models.

### Creating Task and Learner Objects {#train-predict-objects}

The first step is to generate the following `r mlr_pkg("mlr3")` objects from the [task dictionary](#tasks) and the [learner dictionary](#learners), respectively:

1. The classification [task](#tasks):

```{r 02-basics-031}
task = tsk("sonar")
```

2. A [learner](#learners) for the classification tree:

```{r 02-basics-032}
learner = lrn("classif.rpart")
```

### Setting up the train/test splits of the data {#split-data}

It is common to train on a majority of the data.
Here we use 80% of all available observations and predict on the remaining 20% observations.
For this purpose, we create two index vectors:

```{r 02-basics-033}
train_set = sample(task$nrow, 0.8 * task$nrow)
test_set = setdiff(seq_len(task$nrow), train_set)
```

### Training the learner {#training}

The field `model` stores the model that is produced in the training step.
Before the `train` method is called on a learner object, this field is `NULL`:

```{r 02-basics-034}
learner$model
```

Next, the classification tree is trained using the train set of the iris task, applying the `$train()` method of the `r ref("Learner")`:

```{r 02-basics-035}
learner$train(task, row_ids = train_set)
```

This operation modifies the learner in-place.
We can now access the stored model via the field `$model`:

```{r 02-basics-036}
print(learner$model)
```

### Predicting {#predicting}

After the model has been trained, we use the remaining part of the data for prediction.
Remember that we [initially split the data](#split-data) in `train_set` and `test_set`.

```{r 02-basics-037}
prediction = learner$predict(task, row_ids = test_set)
print(prediction)
```

The `$predict()` method of the `r ref("Learner")` returns a `r ref("Prediction")` object.
More precise, as the learner is specialized for classification, a `r ref("LearnerClassif")` returns a `r ref("PredictionClassif")` object.

A prediction objects holds The row ids of the test data, the respective true label of the target column and the respective predictions.
The simplest way to extract this information is by converting to a `data.table()`:

```{r 02-basics-038}
head(as.data.table(prediction))
```

For classification, you can also extract the confusion matrix:

```{r 02-basics-039}
prediction$confusion
```

### Changing the Predict Type {#predict-type}

Classification learners default to predicting the class label.
However, many classifiers additionally also tell you how sure they are about the predicted label by providing posterior probabilities.
To switch to predicting these probabilities, the `predict_type` field of a `r ref("LearnerClassif")` must be changed from `"response"` to `"prob"`:

```{r 02-basics-040}
learner$predict_type = "prob"

# re-fit the model
learner$train(task, row_ids = train_set)

# rebuild prediction object
prediction = learner$predict(task, row_ids = test_set)
```

The prediction object now contains probabilities for all class labels:

```{r 02-basics-041}
# data.table conversion
head(as.data.table(prediction))

# directly access the predicted labels:
head(prediction$response)

# directly access the matrix of probabilities:
head(prediction$prob)
```

Analogously to predicting probabilities, many `r ref("LearnerRegr", text = "regression learners")` support the extracting of a standard error estimates by setting the predict type to `"se"`.


### Plotting Predictions {#autoplot-prediction}

Analogously to [plotting tasks](#autoplot-task), `r mlr_pkg("mlr3viz")` provides a `r ref("ggplot2::autoplot()", text = "autoplot()")` method.
All available types are listed on the manual page of `r ref("autoplot.PredictionClassif()")` or `r ref("autoplot.PredictionClassif()")`, respectively.

```{r 02-basics-042, message = FALSE, warning = FALSE}
library(mlr3viz)

task = tsk("sonar")
learner = lrn("classif.rpart", predict_type = "prob")
learner$train(task)
prediction = learner$predict(task)
autoplot(prediction)
autoplot(prediction, type = "roc")
```

```{r 02-basics-043, message = FALSE, warning = FALSE}
library(mlr3viz)
library(mlr3learners)
local({ # we do this locally to not overwrite the objects from previous chunks
    task = tsk("mtcars")
    learner = lrn("regr.lm")
    learner$train(task)
    prediction = learner$predict(task)
    autoplot(prediction)
})
```


### Performance assessment {#measure}

The last step of an modeling is usually the performance assessment.
The quality of the predictions of a model in `mlr3` can be assessed with respect to a number of different performance measures.
At the performance assessment we choose a specific performance measure to quantify the predictions.
This is done by comparing the predicted labels with the true labels.
Predefined available measures are stored in `r ref("mlr_measures")` (with convenience getter `r ref("msr()")`):

```{r 02-basics-044}
mlr_measures
```

We select the accuracy (`r ref("mlr_measures_classif.acc", text = "classif.acc")`) and call the method `$score()` of the `r ref("Prediction")` object.

```{r 02-basics-045}
measure = msr("classif.acc")
prediction$score(measure)
```

Note that, if no measure is specified, classification defaults to classification error (`r ref("mlr_measures_classif.ce", text = "classif.ce")`) and regression defaults to the mean squared error (`r ref("mlr_measures_regr.mse", text = "regr.mse")`).

## Resampling {#resampling}

Resampling strategies are usually used to assess the performance of a learning algorithm.
Below an illustration to visualize the process of resampling: 

```{r 02-basics-046, echo = FALSE,  fig.align='center', out.width="98%"}
knitr::include_graphics("images/ml_performance.png")
```

`mlr3` entails 6 predefined [resampling](#resampling) strategies:
Cross-validation, Leave-one-out cross validation, Repeated cross-validation, Out-of-bag bootstrap and other variants (e.g. b632), Monte-Carlo cross-validation and Holdout.
The following sections provide guidance on how to set and select a resampling strategy and how to subsequently instantiate the resampling process.

<<<<<<< HEAD
=======
Below you can find a graphical illustration of the resampling process:

```{r 02-optimization-graphics-38, echo=FALSE}
knitr::include_graphics("images/ml_abstraction.svg")
```

>>>>>>> 2d96d6d2
### Settings {#resamp-settings}

In this example we use the _iris_ task and a simple classification tree (package `r cran_pkg("rpart")`).

```{r 02-basics-047}
task = tsk("iris")
learner = lrn("classif.rpart")
```

When performing resampling with a dataset, we first need to define which approach should be used.
The resampling strategies of _mlr3_ can be queried using the `.$keys()` method of the `r ref("mlr_resamplings")` dictionary.

```{r 02-basics-048}
mlr_resamplings
```

Additional resampling methods for special use cases will be available via extension packages, such as `r gh_pkg("mlr-org/mlr3spatiotemporal")` for spatial data (still in development).

The model fit conducted in the [train/predict/score](#train-predict) chapter is equivalent to a "holdout", so let's consider this one first.
Again, we can retrieve elements from the dictionary `r ref("mlr_resamplings")` via `$get()` or with a convenience function (`r ref("rsmp()")`):

```{r 02-basics-049}
resampling = rsmp("holdout")
print(resampling)
```

Note that the `Instantiated` field is set to `FALSE`.
This means we did not actually apply the strategy on a dataset yet, but just performed a dry-run.
Applying the strategy on a dataset is done in section next [Instantiation](#instantiation).

By default we get a .66/.33 split of the data.
There are two ways in which the ratio can be changed:

1. Overwriting the slot in `.$param_set$values` using a named list:

```{r 02-basics-050}
resampling$param_set$values = list(ratio = 0.8)
```

2. Specifying the resampling parameters directly during construction:

```{r 02-basics-051}
rsmp("holdout", ratio = 0.8)
```

### Instantiation {#resampling-inst}

So far we just set the stage and selected the resampling strategy.
To actually perform the splitting, the resampling needs a `r ref("Task")`.

By calling the method `instantiate()`, splits into training and test set are calculated and stored in the `r ref("Resampling")` object:

```{r 02-basics-052}
resampling = rsmp("cv", folds = 3L)
resampling$instantiate(task)
resampling$iters
str(resampling$train_set(1))
str(resampling$test_set(1))
```

### Execution {#resampling-exec}

With a `r ref("Task")`, a `r ref("Learner")` and `r ref("Resampling")` object we can call `r ref("resample()")` and create a `r ref("ResampleResult")` object.

Before we go into more detail, let's change the resampling to a "3-fold cross-validation" to better illustrate what operations are possible with a `r ref("ResampleResult")`.
Additionally, we tell `r ref("resample()")` to keep the fitted models via the flag `store_models`:


```{r 02-basics-053}
task = tsk("pima")
learner = lrn("classif.rpart", maxdepth = 3, predict_type = "prob")
resampling = rsmp("cv", folds = 3L)

rr = resample(task, learner, resampling, store_models = TRUE)
print(rr)
```

The following operations are supported with `r ref("ResampleResult")` objects:

* Calculate the average performance:

    ```{r 02-basics-054}
    rr$aggregate(msr("classif.ce"))
    ```
* Extract the performance for the individual resampling iterations:
    ```{r 02-basics-055}
    rr$score(msr("classif.ce"))
    ```
* Check for warnings or errors:
    ```{r 02-basics-056}
    rr$warnings
    rr$errors
    ```
* Extract and inspect the resampling splits:

    ```{r 02-basics-057}
    rr$resampling
    rr$resampling$iters
    str(rr$resampling$test_set(1))
    str(rr$resampling$train_set(1))
    ```

* Retrieve the [learner](#learners) of a specific iteration and inspect it:
    ```{r 02-basics-058}
    lrn = rr$learners[[1]]
    lrn$model
    ```
* Extract the predictions:
    ```{r 02-basics-059}
    rr$prediction() # all predictions merged into a single Prediction
    rr$predictions()[[1]] # prediction of first resampling iteration
    ```

Note that if you want to compare multiple [learners](#learners), you should ensure to that each learner operates on the same resampling instance by manually instantiating beforehand.
This reduces the variance of the performance estimation.

If your aim is to compare different `r ref("Task")`, `r ref("Learner")` or `r ref("Resampling")`, you are better off using the `r ref("benchmark()")` function, covered in the [next section](#benchmarking).
It is basically a wrapper around `r ref("resample()")` simplifying the handling of multiple settings.
If you discover this only after you've run multiple `r ref("resample()")` calls, don't worry.
You can combine multiple `r ref("ResampleResult")` objects into a `r ref("BenchmarkResult")` (also explained in the [next section](#benchmarking)).

### Custom resampling {#resamp-custom}

Sometimes it is necessary to perform resampling with custom splits.
If you want to do that because you are coming from a specific modeling field, first take a look at the _mlr3_ extension packages.
It is important to make sure that your custom resampling method has not been implemented already.

If your custom resampling method is widely used in your field, feel welcome to integrate it into one of the existing _mlr3_ extension packages.
You could also create your own extension package.

A manual resampling instance can be created using the `"custom"` template.

```{r 02-basics-060}
resampling = rsmp("custom")
resampling$instantiate(task,
  train = list(c(1:10, 51:60, 101:110)),
  test = list(c(11:20, 61:70, 111:120))
)
resampling$iters
resampling$train_set(1)
resampling$test_set(1)
```

### Plotting Resample Results {#autoplot-resampleresult}

Again, `r mlr_pkg("mlr3viz")` provides a `r ref("ggplot2::autoplot()", text = "autoplot()")` method.

```{r 02-basics-061}
library(mlr3viz)

autoplot(rr)
autoplot(rr, type = "roc")
```

All available plot types are listed on the manual page of `r ref("autoplot.ResampleResult()")`.

## Benchmarking {#benchmarking}

Comparing the performance of different learners on multiple tasks and/or different resampling schemes is a recurrent task.
This operation is usually referred to as "benchmarking" in the field of machine-learning.
The `r mlr_pkg("mlr3")` package offers the `r ref("benchmark()")` function for convenience.

### Design Creation {#bm-design}

In _mlr3_ we require you to supply a "design" of your benchmark experiment.
By "design" we essentially mean the matrix of settings you want to execute.
A "design" consists of `r ref("Task")`, `r ref("Learner")` and `r ref("Resampling")`.

Here, we call `r ref("benchmark()")` to perform a single holdout split on a single task and two learners.
We use the `r ref("benchmark_grid()")` function to create an exhaustive design and properly instantiate the resampling:

```{r 02-basics-062}
library(data.table)
design = benchmark_grid(
  tasks = tsk("iris"),
  learners = list(lrn("classif.rpart"), lrn("classif.featureless")),
  resamplings = rsmp("holdout")
)
print(design)
bmr = benchmark(design)
```

Note that the holdout splits have been automatically instantiated for each row of the design.
As a result, the `rpart` learner used a different training set than the `featureless` learner.
However, for comparison of learners you usually want the learners to see the same splits into train and test sets.
To overcome this issue, the resampling strategy needs to be [**manually instantiated**](#resampling-inst) before creating the design.

The interface of `r ref("benchmark()")` allows for full flexibility.
Irrespective, the creation of such design tables can be tedious.
Therefore, `r mlr_pkg("mlr3")` provides a convenience function to quickly generate design tables and instantiate resampling strategies in an exhaustive grid fashion: `r ref("benchmark_grid()")`.

```{r 02-basics-063}
# get some example tasks
tasks = lapply(c("german_credit", "sonar"), tsk)

# get some learners and for all learners ...
# * predict probabilities
# * predict also on the training set
library(mlr3learners)
learners = c("classif.featureless", "classif.rpart", "classif.ranger", "classif.kknn")
learners = lapply(learners, lrn,
  predict_type = "prob", predict_sets = c("train", "test"))

# compare via 3-fold cross validation
resamplings = rsmp("cv", folds = 3)

# create a BenchmarkDesign object
design = benchmark_grid(tasks, learners, resamplings)
print(design)
```

### Execution and Aggregation of Results {#bm-exec}

After the [benchmark design](#bm-design) is ready, we can directly call `r ref("benchmark()")`:

```{r 02-basics-064}
# execute the benchmark
bmr = benchmark(design)
```

Note that we did not instantiate the resampling instance.
`r ref("benchmark_grid()")` took care of it for us:
Each resampling strategy is instantiated for each task during the construction of the exhaustive grid.

After the benchmark, one can calculate and aggregate the performance with `.$aggregate()`:

```{r 02-basics-065}
# measures:
# * area under the curve (auc) on training
# * area under the curve (auc) on test
measures = list(
  msr("classif.auc", id = "auc_train", predict_sets = "train"),
  msr("classif.auc", id = "auc_test")
)
bmr$aggregate(measures)
```

Subsequently, we can aggregate the results further.
For example, we might be interested which learner performed best over all tasks simultaneously.
Simply aggregating the performances with the mean is usually not statistically sound.
Instead, we calculate the rank statistic for each learner grouped by task.
Then the calculated ranks grouped by learner are aggregated.
Since the AUC needs to be maximized, we multiply with $-1$ so that the best learner gets a rank of 1.

```{r 02-basics-066}
tab = bmr$aggregate(measures)
ranks = tab[, .(learner_id, rank_train = rank(-auc_train), rank_test = rank(-auc_test)), by = task_id]
print(ranks)

ranks[, .(mrank_train = mean(rank_train), mrank_test = mean(rank_test)), by = learner_id][order(mrank_test)]
```

Unsurprisingly, the featureless learner is outperformed.


### Plotting Benchmark Results {#autoplot-benchmarkresult}

Analogously to plotting [tasks](#autoplot-task), [predictions](#autoplot-prediction) or [resample results](#autoplot-resampleresult), `r mlr_pkg("mlr3viz")` also provides a `r ref("ggplot2::autoplot()", text = "autoplot()")` method for benchmark results.

```{r 02-basics-067}
library(mlr3viz)
library(ggplot2)

autoplot(bmr) + theme(axis.text.x = element_text(angle = 45, hjust = 1))
```
We can also plot ROC curves.
To do so, we first need to filter the `r ref("BenchmarkResult")` to only contain a single `r ref("Task")`:

```{r 02-basics-068}
autoplot(bmr$clone()$filter(task_id = "german_credit"), type = "roc")
```

All available types are listed on the manual page of `r ref("autoplot.BenchmarkResult()")`.

### Extracting ResampleResults {#bm-resamp}

A `r ref("BenchmarkResult")` object is essentially a collection of multiple `r ref("ResampleResult")` objects.
As these are stored in a column of the aggregated `data.table()`, we can easily extract them:

```{r 02-basics-069}
tab = bmr$aggregate(measures)
rr = tab[task_id == "sonar" & learner_id == "classif.ranger"]$resample_result[[1]]
print(rr)
```

We can now investigate this resampling and even single resampling iterations using one of the approach shown in [the previous section](#bm-exec):

```{r 02-basics-070}
measure = msr("classif.auc")
rr$aggregate(measure)

# get the iteration with worst AUC
perf = rr$score(measure)
i = which.min(perf$classif.auc)

# get the corresponding learner and train set
print(rr$learners[[i]])
head(rr$resampling$train_set(i))
```

### Converting and Merging ResampleResults

It is also possible to cast a single `r ref("ResampleResult")` to a `r ref("BenchmarkResult")` using the converter `r ref("as_benchmark_result()")`.

```{r 02-basics-071}
task = tsk("iris")
resampling = rsmp("holdout")$instantiate(task)

rr1 = resample(task, lrn("classif.rpart"), resampling)
rr2 = resample(task, lrn("classif.featureless"), resampling)

# Cast both ResampleResults to BenchmarkResults
bmr1 = as_benchmark_result(rr1)
bmr2 = as_benchmark_result(rr2)

# Merge 2nd BMR into the first BMR
bmr1$combine(bmr2)

bmr1
```

## Binary classification {#binary}

Classification problems with a target variable containing only two classes are called "binary".
For such binary target variables, you can specify the *positive class* within the `r ref("TaskClassif", text = "classification task")` object during task creation.
If not explicitly set during construction, the positive class defaults to the first level of the target variable.

```{r 02-basics-072}
# during construction
data("Sonar", package = "mlbench")
task = TaskClassif$new(id = "Sonar", Sonar, target = "Class", positive = "R")

# switch positive class to level 'M'
task$positive = "M"
```

### ROC Curve and Thresholds {#binary-roc}

ROC Analysis, which stands for "receiver operating characteristics", is a subfield of machine learning which studies the evaluation of binary prediction systems.
We saw earlier that one can retrieve the confusion matrix of a `r ref("Prediction")` by accessing the `$confusion` field:

```{r 02-basics-073}
learner = lrn("classif.rpart", predict_type = "prob")
pred = learner$train(task)$predict(task)
C = pred$confusion
print(C)
```

The confusion matrix contains the counts of correct and incorrect class assignments, grouped by class labels.
The columns illustrate the true (observed) labels and the rows display the predicted labels.
The positive is always the first row or column in the confusion matrix.
Thus, the element in $C_{11}$ is the number of times our model predicted the positive class and was right about it.
Analogously, the element in $C_{22}$ is the number of times our model predicted the negative class and was also right about it.
The elements on the diagonal are called True Positives (TP) and True Negatives (TN).
The element $C_{12}$ is the number of times we falsely predicted a positive label, and is called False Positives (FP).
The element $C_{21}$ is called False Negatives (FN).

We can now normalize in rows and columns of the confusion matrix to derive several informative metrics:

* **True Positive Rate (TPR)**: How many of the true positives did we predict as positive?
* **True Negative Rate (TNR)**: How many of the true negatives did we predict as negative?
* **Positive Predictive Value PPV**: If we predict positive how likely is it a true positive?
* **Negative Predictive Value NPV**: If we predict negative how likely is it a true negative?

```{r 02-basics-074, echo = FALSE, out.width="98%"}
knitr::include_graphics("images/confusion_matrix(wikipedia).png")
```

Source: [Wikipedia](https://en.wikipedia.org/wiki/Evaluation_of_binary_classifiers)

It is difficult to achieve a high TPR and low FPR in conjunction, so one uses them for constructing the ROC Curve.
We characterize a classifier by its TPR and FPR values and plot them in a coordinate system.
The best classifier lies on the top-left corner.
The worst classifier lies at the diagonal.
<!-- FIXME Why is the best classifier on the top-left? The argument here only shows that classifiers at the diagonal are inferior but there is no argument in place, illustrating why the other (top left) classifiers are superior. -->
Classifiers lying on the diagonal produce random labels (with different proportions).
If each positive $x$ will be randomly classified with 25\% as "positive", we get a TPR of 0.25.
If we assign each negative $x$ randomly to "positive" we get a FPR of 0.25.
In practice, we should never obtain a classifier below the diagonal, as inverting the predicted labels will result in a reflection at the diagonal.
<!-- FIXME Why is that reflection bad as such ? One sentence to elaborate would add here-->

A scoring classifier is a model which produces scores or probabilities, instead of discrete labels.
Nearly all modern classifiers can do that.
Thresholding flexibly converts measured probabilities to labels.
Predict $1$ (positive class) if $\hat{f}(x) > \tau$ else predict $0$.
Normally, one could use $\tau = 0.5$ to convert probabilities to labels, but for imbalanced or cost-sensitive situations another threshold could be more suitable.
After thresholding, any metric defined on labels can be used.

For `mlr3` prediction objects, the ROC curve can easily be created with `r mlr_pkg("mlr3viz")` which relies on the `r cran_pkg("precrec")` to calculate and plot ROC curves:

```{r 02-basics-075}
# TPR vs FPR / Sensitivity vs (1 - Specificity)
ggplot2::autoplot(pred, type = "roc")

# Precision vs Recall
ggplot2::autoplot(pred, type = "prc")
```

### Threshold Tuning

<!--
When we are interested in class labels based on scores or probabilities, we can set the classification threshold according to our target performance measure.
This threshold however can also be **tuned**, since the optimal threshold might differ for different (custom) measures or in situations like const-sensitive classification.

This can be also done with `mlr3`.
--><|MERGE_RESOLUTION|>--- conflicted
+++ resolved
@@ -3,13 +3,8 @@
 This chapter will teach you the essential building blocks, R6 classes, and operations of `r mlr_pkg("mlr3")` for machine learning.
 A typical machine learning workflow looks like this:
 
-<<<<<<< HEAD
-```{r 02-basics-001, echo = FALSE, fig.align='center', out.width="98%"}
-knitr::include_graphics("images/ml_abstraction.png")
-=======
 ```{r 02-basics-001, echo = FALSE}
 knitr::include_graphics("images/ml_abstraction.svg")
->>>>>>> 2d96d6d2
 ```
 
 The data, which `r mlr_pkg("mlr3")` encapsulates in [tasks](#tasks), is split into non-overlapping training and test sets.
@@ -714,15 +709,12 @@
 Cross-validation, Leave-one-out cross validation, Repeated cross-validation, Out-of-bag bootstrap and other variants (e.g. b632), Monte-Carlo cross-validation and Holdout.
 The following sections provide guidance on how to set and select a resampling strategy and how to subsequently instantiate the resampling process.
 
-<<<<<<< HEAD
-=======
 Below you can find a graphical illustration of the resampling process:
 
 ```{r 02-optimization-graphics-38, echo=FALSE}
 knitr::include_graphics("images/ml_abstraction.svg")
 ```
 
->>>>>>> 2d96d6d2
 ### Settings {#resamp-settings}
 
 In this example we use the _iris_ task and a simple classification tree (package `r cran_pkg("rpart")`).
