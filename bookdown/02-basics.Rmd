--- conflicted
+++ resolved
@@ -606,6 +606,7 @@
 Classification learners default to predicting the class label.
 However, many classifiers additionally also tell you how sure they are about the predicted label by providing posterior probabilities.
 To switch to predicting these probabilities, the `predict_type` field of a `r ref("LearnerClassif")` must be changed from `"response"` to `"prob"`:
+
 ```{r 02-basics-038}
 learner$predict_type = "prob"
 
@@ -616,6 +617,7 @@
 prediction = learner$predict(task, row_ids = test_set)
 ```
 The prediction object now contains probabilities for all class labels:
+
 ```{r 02-basics-039}
 # data.table conversion
 head(as.data.table(prediction))
@@ -681,31 +683,24 @@
 Note that, if no measure is specified, classification defaults to classification error (`r ref("mlr_measures_classif.ce", text = "classif.ce")`) and regression defaults to the mean squared error (`r ref("mlr_measures_regr.mse", text = "regr.mse")`).
 
 
-
 ## Resampling {#resampling}
 
-<<<<<<< HEAD
-Below you can find a graphical illustration of the resampling process:
-
-```{r 02-optimization-graphics-38, echo= false}
-knitr::include_graphics("images/resample.png")
-```
-=======
 Resampling strategies are usually used to assess the performance of a learning algorithm.
 `mlr3` entails 6 predefined [resampling](#resampling) strategies:
 Cross-validation, Leave-one-out cross validation, Repeated cross-validation, Out-of-bag bootstrap and other variants (e.g. b632), Monte-Carlo cross-validation and Holdout.
 The following sections provide guidance on how to set and select a resampling strategy and how to subsequently instantiate the resampling process.
 
->>>>>>> 97e60d83
+Below you can find a graphical illustration of the resampling process:
+
+```{r 02-optimization-graphics-38, echo= false}
+knitr::include_graphics("images/ml_abstraction.png")
+```
+
 ### Settings {#resamp-settings}
 
 In this example we use the _iris_ task and a simple classification tree (package `r cran_pkg("rpart")`).
 
-<<<<<<< HEAD
-```{r 02-basics-039}
-=======
 ```{r 02-basics-044}
->>>>>>> 97e60d83
 task = tsk("iris")
 learner = lrn("classif.rpart")
 ```
@@ -713,11 +708,8 @@
 When performing resampling with a dataset, we first need to define which approach should be used.
 The resampling strategies of _mlr3_ can be queried using the `.$keys()` method of the `r ref("mlr_resamplings")` dictionary.
 
-<<<<<<< HEAD
-```{r 02-basics-040}
-=======
+
 ```{r 02-basics-045}
->>>>>>> 97e60d83
 mlr_resamplings
 ```
 
@@ -726,11 +718,7 @@
 The model fit conducted in the [train/predict/score](#train-predict) chapter is equivalent to a "holdout", so let's consider this one first.
 Again, we can retrieve elements from the dictionary `r ref("mlr_resamplings")` via `$get()` or with a convenience function (`r ref("rsmp()")`):
 
-<<<<<<< HEAD
-```{r 02-basics-041}
-=======
 ```{r 02-basics-046}
->>>>>>> 97e60d83
 resampling = rsmp("holdout")
 print(resampling)
 ```
@@ -744,59 +732,39 @@
 
 1. Overwriting the slot in `.$param_set$values` using a named list:
 
-<<<<<<< HEAD
-```{r 02-basics-042}
-=======
+
 ```{r 02-basics-047}
->>>>>>> 97e60d83
 resampling$param_set$values = list(ratio = 0.8)
 ```
 
 2. Specifying the resampling parameters directly during construction:
 
-<<<<<<< HEAD
-```{r 02-basics-043}
-=======
+
 ```{r 02-basics-048}
->>>>>>> 97e60d83
 rsmp("holdout", ratio = 0.8)
 ```
 
 ### Instantiation {#resampling-inst}
 
 So far we just set the stage and selected the resampling strategy.
-<<<<<<< HEAD
-To actually perform the splitting, we need to apply the settings on a dataset.
-This can be done in two ways:
-
-1. Manually by calling the method `.$instantiate()` on a `r ref("Task")`:
-
-```{r 02-basics-044}
+To actually perform the splitting, the resampling needs a `r ref("Task")`.
+By calling the method `instantiate()`, splits are instantiated:
+
+```{r 02-basics-049}
 resampling = rsmp("cv", folds = 3L)
 resampling$instantiate(task)
 resampling$iters
-resampling$train_set(1)
-```
-
-2. Automatically by passing the resampling object to `resample()`.
-   Here, the splitting is done within the `resample()` call based on the supplied `r ref("Task")`:
-
-```{r 02-basics-045}
+
+
+```{r 02-basics-050}
 learner1 = lrn("classif.rpart") # simple classification tree
 learner2 = lrn("classif.featureless") # featureless learner, prediction majority class
 rr1 = resample(task, learner1, resampling)
 rr2 = resample(task, learner2, resampling)
-=======
-To actually perform the splitting, the resampling needs a `r ref("Task")`.
-By calling the method `instantiate()`, splits are instantiated:
-```{r 02-basics-049}
-resampling = rsmp("cv", folds = 3L)
-resampling$instantiate(task)
-resampling$iters
->>>>>>> 97e60d83
-
+setequal(rr1$resampling$train_set(1), rr2$resampling$train_set(1))
 str(resampling$train_set(1))
 str(resampling$test_set(1))
+
 ```
 
 
@@ -807,68 +775,46 @@
 Before we go into more detail, let's change the resampling to a "3-fold cross-validation" to better illustrate what operations are possible with a `r ref("ResampleResult")`.
 Additionally, we tell `r ref("resample()")` to keep the fitted models via the flag `store_models`:
 
-<<<<<<< HEAD
-```{r 02-basics-046}
-task = tsk("iris")
-learner = lrn("classif.rpart")
-=======
-```{r 02-basics-050}
+```{r 02-basics-051}
 task = tsk("pima")
 learner = lrn("classif.rpart", maxdepth = 3, predict_type = "prob")
->>>>>>> 97e60d83
 resampling = rsmp("cv", folds = 3L)
 
 rr = resample(task, learner, resampling, store_models = TRUE)
 print(rr)
 ```
 
-
 The following operations are supported with `r ref("ResampleResult")` objects:
 
 * Calculate the average performance:
-    ```{r 02-basics-051}
+    ```{r 02-basics-052}
     rr$aggregate(msr("classif.ce"))
     ```
 * Extract the performance for the individual resampling iterations:
-<<<<<<< HEAD
-
-```{r 02-basics-047}
-rr$score("classif.ce")
-```
-
-* Extract and inspect the resampling splits:
-
-```{r 02-basics-048}
-rr$resampling
-rr$resampling$iters
-rr$resampling$test_set(1)
-rr$resampling$train_set(3)
-```
-
-=======
-    ```{r 02-basics-052}
+
+    ```{r 02-basics-053}
     rr$score(msr("classif.ce"))
     ```
 * Check for warnings or errors:
-    ```{r 02-basics-053}
+    ```{r 02-basics-054}
     rr$warnings
     rr$errors
     ```
 * Extract and inspect the resampling splits:
-    ```{r 02-basics-054}
+    ```{r 02-basics-055}
     rr$resampling
     rr$resampling$iters
     str(rr$resampling$test_set(1))
     str(rr$resampling$train_set(1))
     ```
->>>>>>> 97e60d83
+
 * Retrieve the [learner](#learners) of a specific iteration and inspect it:
-    ```{r 02-basics-055}
+    ```{r 02-basics-056}
     lrn = rr$learners[[1]]
     lrn$model
     ```
 * Extract the predictions:
-    ```{r 02-basics-056}
+    ```{r 02-basics-057}
     rr$prediction() # all predictions merged into a single Prediction
     rr$predictions()[[1]] # prediction of first resampling iteration
     ```
@@ -879,16 +825,12 @@
 If your aim is to compare different `r ref("Task")`, `r ref("Learner")` or `r ref("Resampling")`, you are better off using the `r ref("benchmark()")` function, covered in the [next section](#benchmarking).
 It is basically a wrapper around `r ref("resample()")` simplifying the handling of multiple settings.
 
+```{r 02-basics-058}
+lrn = rr$learners[[1]]
+lrn$model
+```
 If you discover this only after you've run multiple `r ref("resample()")` calls, don't worry.
 You can combine multiple single `r ref("ResampleResult")` objects into a `r ref("BenchmarkResult")` (explained later).
-
-<<<<<<< HEAD
-```{r 02-basics-049}
-lrn = rr$learners[[1]]
-lrn$model
-```
-=======
->>>>>>> 97e60d83
 
 ### Custom resampling {#resamp-custom}
 
@@ -901,11 +843,8 @@
 
 A manual resampling instance can be created using the `"custom"` template.
 
-<<<<<<< HEAD
-```{r 02-basics-050}
-=======
-```{r 02-basics-057}
->>>>>>> 97e60d83
+
+```{r 02-basics-059}
 resampling = rsmp("custom")
 resampling$instantiate(task,
   train = list(c(1:10, 51:60, 101:110)),
@@ -919,7 +858,7 @@
 ### Plotting Resample Results {#autoplot-resampleresult}
 
 Again, `r mlr_pkg("mlr3viz")` provides a `r ref("ggplot2::autoplot()", text = "autoplot()")` method.
-```{r 02-basics-058}
+```{r 02-basics-060}
 library(mlr3viz)
 
 autoplot(rr)
@@ -943,11 +882,8 @@
 Here, we call `r ref("benchmark()")` to perform a single holdout split on a single task and two learners.
 We use the `r ref("benchmark_grid()")` function to create an exhaustive design and properly instantiate the resampling:
 
-<<<<<<< HEAD
-```{r 02-basics-051}
-=======
-```{r 02-basics-059}
->>>>>>> 97e60d83
+
+```{r 02-basics-061}
 library(data.table)
 design = benchmark_grid(
   tasks = tsk("iris"),
@@ -967,11 +903,8 @@
 Irrespective, the creation of such design tables can be tedious.
 Therefore, `r mlr_pkg("mlr3")` provides a convenience function to quickly generate design tables and instantiate resampling strategies in an exhaustive grid fashion: `r ref("benchmark_grid()")`.
 
-<<<<<<< HEAD
-```{r 02-basics-052}
-=======
-```{r 02-basics-060}
->>>>>>> 97e60d83
+
+```{r 02-basics-062}
 # get some example tasks
 tasks = lapply(c("german_credit", "sonar"), tsk)
 
@@ -995,11 +928,7 @@
 
 After the [benchmark design](#bm-design) is ready, we can directly call `r ref("benchmark()")`:
 
-<<<<<<< HEAD
-```{r 02-basics-053}
-=======
-```{r 02-basics-061}
->>>>>>> 97e60d83
+```{r 02-basics-063}
 # execute the benchmark
 bmr = benchmark(design)
 ```
@@ -1010,11 +939,8 @@
 
 After the benchmark, one can calculate and aggregate the performance with `.$aggregate()`:
 
-<<<<<<< HEAD
-```{r 02-basics-054}
-=======
-```{r 02-basics-062}
->>>>>>> 97e60d83
+
+```{r 02-basics-064}
 # measures:
 # * area under the curve (auc) on training
 # * area under the curve (auc) on test
@@ -1032,11 +958,8 @@
 Then the calculated ranks grouped by learner are aggregated.
 Since the AUC needs to be maximized, we multiply with $-1$ so that the best learner gets a rank of 1.
 
-<<<<<<< HEAD
-```{r 02-basics-055}
-=======
-```{r 02-basics-063}
->>>>>>> 97e60d83
+
+```{r 02-basics-065}
 tab = bmr$aggregate(measures)
 ranks = tab[, .(learner_id, rank_train = rank(-auc_train), rank_test = rank(-auc_test)), by = task_id]
 print(ranks)
@@ -1051,7 +974,7 @@
 
 Analogously to plotting [tasks](#autoplot-task), [predictions](#autoplot-prediction) or [resample results](#autoplot-resampleresult), `r mlr_pkg("mlr3viz")` also provides a `r ref("ggplot2::autoplot()", text = "autoplot()")` method for benchmark results.
 
-```{r 02-basics-064}
+```{r 02-basics-066}
 library(mlr3viz)
 library(ggplot2)
 
@@ -1066,11 +989,8 @@
 A `r ref("BenchmarkResult")` object is essentially a collection of multiple `r ref("ResampleResult")` objects.
 As these are stored in a column of the aggregated `data.table()`, we can easily extract them:
 
-<<<<<<< HEAD
-```{r 02-basics-056}
-=======
-```{r 02-basics-065}
->>>>>>> 97e60d83
+
+```{r 02-basics-067}
 tab = bmr$aggregate(measures)
 rr = tab[task_id == "sonar" & learner_id == "classif.ranger"]$resample_result[[1]]
 print(rr)
@@ -1078,11 +998,7 @@
 
 We can now investigate this resampling and even single resampling iterations using one of the approach shown in [the previous section](#bm-exec):
 
-<<<<<<< HEAD
-```{r 02-basics-057}
-=======
-```{r 02-basics-066}
->>>>>>> 97e60d83
+```{r 02-basics-068}
 measure = msr("classif.auc")
 rr$aggregate(measure)
 
@@ -1101,11 +1017,7 @@
 For such binary target variables, you can specify the *positive class* within the `r ref("TaskClassif", text = "classification task")` object during task creation.
 If not explicitly set during construction, the positive class defaults to the first level of the target variable.
 
-<<<<<<< HEAD
-```{r 02-basics-058}
-=======
-```{r 02-basics-067}
->>>>>>> 97e60d83
+```{r 02-basics-069}
 # during construction
 data("Sonar", package = "mlbench")
 task = TaskClassif$new(id = "Sonar", Sonar, target = "Class", positive = "R")
@@ -1119,11 +1031,7 @@
 ROC Analysis, which stands for "receiver operating characteristics", is a subfield of machine learning which studies the evaluation of binary prediction systems.
 We saw earlier that one can retrieve the confusion matrix of a `r ref("Prediction")` by accessing the `$confusion` field:
 
-<<<<<<< HEAD
-```{r 02-basics-059}
-=======
-```{r 02-basics-068}
->>>>>>> 97e60d83
+```{r 02-basics-070}
 learner = lrn("classif.rpart", predict_type = "prob")
 pred = learner$train(task)$predict(task)
 C = pred$confusion
@@ -1146,11 +1054,8 @@
 * **Positive Predictive Value PPV**: If we predict positive how likely is it a true positive?
 * **Negative Predictive Value NPV**: If we predict negative how likely is it a true negative?
 
-<<<<<<< HEAD
-```{r 02-basics-060, echo = FALSE}
-=======
-```{r 02-basics-069, echo = FALSE, out.width="98%"}
->>>>>>> 97e60d83
+
+```{r 02-basics-071, echo = FALSE, out.width="98%"}
 knitr::include_graphics("images/confusion_matrix(wikipedia).png")
 ```
 
@@ -1176,11 +1081,8 @@
 
 For `mlr3` prediction objects, the ROC curve can easily be created using third party packages such as the `r cran_pkg("precrec")` package:
 
-<<<<<<< HEAD
-```{r 02-basics-061}
-=======
-```{r 02-basics-070}
->>>>>>> 97e60d83
+
+```{r 02-basics-072}
 library(precrec)
 evaluated = evalmod(
   scores = pred$prob[, task$positive],
