---
output: html_document
--

# Basics {#basics}

This chapter will teach you the essential building blocks, R6 classes, and operations of `r mlr_pkg("mlr3")` for machine learning.
A typical machine learning workflow looks like this:

```{r 02-basics-001, echo = FALSE}
knitr::include_graphics("images/svg-sources/ml_abstraction.svg")
```

The data, which `r mlr_pkg("mlr3")` encapsulates in [tasks](#tasks), is split into non-overlapping training and test sets.
We are interested in models that generalize to new data rather than just memorizing the training data, and separate test data allows to objectively evaluate models with respect to that.
The training data is given to a machine learning algorithm, which we call a [learner](#learners) in `r mlr_pkg("mlr3")`.
The [learner](#learners) uses the training data to build a model of the relationship of the input features to the output target values.
This model is then used to produce [predictions](#predicting) on the test data, which are compared to the ground truth values to assess the quality of the model.
`r mlr_pkg("mlr3")` offers a number of different [measures](#measure) to quantify how well a model performs based on the difference between predicted and actual values.
Usually this [measure](#measure) is a numeric score.

The process of splitting up data into training and test sets, building a model, and evaluating it may be repeated several times, [resampling](#resampling) different training and test sets from the original data each time.
Multiple [resampling iterations](#resampling) allow us to get a better generalization performance estimate for a particular type of model as it is tested under different conditions and less likely to get lucky or unlucky because of a particular way the data was resampled.

In many cases, this simple workflow is not sufficient to deal with real-world data, which may require normalization, imputation of missing values, or feature selection.
We will cover more complex workflows that allow to do this and even more later in the book.

This chapter covers the following subtopics:

**Tasks**

Tasks encapsulate the data with meta-information, such as the name of the prediction target column.
We cover how to:

* access [predefined tasks](#tasks-predefined),
* specify a [task type](#tasks-types),
* create a [task](#tasks-creation),
* work with a task's [API](#tasks-api),
* assign roles to [rows and collums](#tasks-roles) of a task,
* implement [task mutators](#tasks-mutators), and
* [retrieve the data](#tasks-retrieved) that is stored in a task.

**Learners**

[Learners](#learners) encapsulate machine learning algorithms to train models and make predictions for a [task](#tasks).
They are provided by R and other packages.
We cover how to:

* access the set of [classification and regression learners](#learners-predefined) that come with mlr3 and retrieve a specific learner,
* access the set of [hyperparameter values](#learners-predefined) of a learner and modify them.

How to modify and extend learners is covered in a supplemental [advanced technical section](#ext-learner).

**Train and predict**

The section on the [train and predict methods](#train-predict) illustrates how to use [tasks](#tasks) and [learners](#learners) to train a model and make [predictions](#predicting) on a new data set.
In particular, we cover how to:

* set up [tasks](#train-predict-objects) and [learners](#train-predict-objects) properly,
* set up [train and test splits](#split-data) for a task,
* [train](#training) the learner on the training set to produce a model,
* generate [predictions](#predicting) on the test set, and
* assess the [performance](#measure) of the model by comparing predicted and actual values.

**Resampling**

A [resampling](#resampling) is a method to create training and test splits.
We cover how to

* access and select [resampling strategies](#resampling-settings),
* instantiate the [split into training and test sets](#resampling-inst) by applying the resampling, and
* execute the resampling to obtain [results](#resampling-exec).

Additional information on resampling can be found in the section about [nested resampling](#nested-resampling) and in the chapter on [model optimization](#model-optim).

**Benchmarking**

[Benchmarking](#benchmarking) is used to compare the performance of different models, for example models trained with different learners, on different tasks, or with different resampling methods.
We cover how to

* create a [benchmarking design](#bm-design),
* [execute a design](#bm-exec) and aggregate results, and
* convert benchmarking objects to [resample objects](#bm-resamp).

**Binary classification**

[Binary classification](#binary) is a special case of classification where the target variable to predict has only two possible values.
In this case, additional considerations apply; in particular:

* [ROC curves](#binary-roc) and the threshold where to predict one class versus the other, and
* threshold tuning (WIP).

Before we get into the details of how to use `r mlr_pkg("mlr3")` for machine learning, we give a brief introduction to R6 as it is a relatively new part of R.
`r mlr_pkg("mlr3")` heavily relies on R6 and all basic building blocks it provides are R6 classes:

* [tasks](#tasks),
* [learners](#learners),
* [measures](#measures), and
* [resamplings](#resampling).

## Quick R6 Intro for Beginners {#r6}

R6 is one of R's more recent dialects for object-oriented programming (OO).
It addresses shortcomings of earlier OO implementations in R, such as S3, which we used in `r mlr_pkg("mlr")`.
If you have done any object-oriented programming before, R6 should feel familiar.
We focus on the parts of R6 that you need to know to use `r mlr_pkg("mlr3")` here.

* Objects are created by calling the constructor of an `R6Class()` object, specifically the `$new()` method.
  For example, `foo = Foo$new(bar = 1)` creates a new object of class `Foo`, setting the `bar` argument of the constructor to `1`.
* Classes have mutable state, which is encapsulated in their fields, which can be accessed through the dollar operator.
  We can access the `bar` value in the `Foo` class through `foo$bar` and set its value by assigning the field, e.g. `foo$bar = 2`.
* In addition to fields, objects expose methods that may allow to inspect the object's state, retrieve information, or perform an action that may change the internal state of the object.
  For example, the `$train` method of a learner changes the internal state of the learner by building and storing a trained model, which can then be used to make predictions given data.
* Objects can have public and private fields and methods.
  In `r mlr_pkg("mlr3")`, you can only access the public variables and methods.
  Private fields and methods are only relevant to change or extend `r mlr_pkg("mlr3")`.
* R6 variables are references to objects rather then the actual objects, which are stored in an environment.
  For example `foo2 = foo` does not create a copy of `foo` in `foo2`, but another reference to the same actual object.
  Setting `foo$bar = 3` will also change `foo2$bar` to `3` and vice versa.
* To copy an object, use the `$clone()` method and the `deep = TRUE` argument for nested objects, for example `foo2 = foo$clone(deep = TRUE)`.

Here is an overview of the extension packages of mlr: 

```{r 02-basics-002, echo = FALSE, fig.align='center', out.width="98%"}
knitr::include_graphics("images/svg-sources/mlr3verse.svg")
```

For further information see [wiki](https://github.com/mlr-org/mlr3/wiki/Extension-Packages) for short descriptions and links to the respective repositories. 

For more details on R6, have a look at the [R6 vignettes](https://r6.r-lib.org/).

## Tasks {#tasks}

Tasks are objects that contain the data and additional meta-data for a machine learning problem.
The meta-data is for example the name of the target variable (the prediction) for supervised machine learning problems, or the type of the dataset (e.g. a _spatial_ or _survival_).
This information is used for specific operations that can be performed on a task.

### Task Types {#tasks-types}

To create a task from a `r ref("data.frame()")` or `r ref("data.table()")` object, the task type needs to be specified:

**Classification Task**: The target is a label (stored as `character()`or`factor()`) with only few distinct values.
<br/>→ `r ref("mlr3::TaskClassif")`

**Regression Task**: The target is a numeric quantity (stored as `integer()` or `double()`).
<br/>→ `r ref("mlr3::TaskRegr")`

**Survival Task**: The target is the (right-censored) time to an event.
<br/>→ `r ref("mlr3proba::TaskSurv")` in add-on package `r mlr_pkg("mlr3proba")`

**Ordinal Regression Task**: The target is ordinal.
<br/>→ `r ref("mlr3ordinal::TaskOrdinal")` in add-on package `r mlr_pkg("mlr3ordinal")`

**Cluster Task**: An unsupervised task type; there is no target and the aim is to identify similar groups within the feature space.
<br/>→ Not yet implemented

**Spatial Task**: Observations in the task have spatio-temporal information (e.g. coordinates).
<br/>→ Not yet implemented, but started in add-on package `r mlr_pkg("mlr3spatiotemporal")`

### Task Creation {#tasks-creation}

As an example, we will create a regression task using the `mtcars` data set from the package `datasets` and predict the target `"mpg"` (miles per gallon).
We only consider the first two features in the dataset for brevity.

First, we load and prepare the data.

```{r 02-basics-003}
data("mtcars", package = "datasets")
data = mtcars[, 1:3]
str(data)
```

Next, we create the task using the constructor for a regression task object (`TaskRegr$new`) and give the following information:

1. `id`: An arbitrary identifier for the task, used in plots and summaries.
2. `backend`: This parameter allows fine-grained control over how data is accessed.
   Here, we simply provide the dataset which is automatically converted to a `r ref("DataBackendDataTable")`.
   Alternatively, we could also construct a `r ref("DataBackend")` manually.
3. `target`: The name of the target column for the regression problem.

```{r 02-basics-004}
library(mlr3)

task_mtcars = TaskRegr$new(id = "cars", backend = data, target = "mpg")
print(task_mtcars)
```

The `print()` method gives a short summary of the task:
It has `r task_mtcars$nrow` observations and `r task_mtcars$ncol` columns, of which `r length(task_mtcars$feature_names)` are features.

We can also plot the task using the `r mlr_pkg("mlr3viz")` package, which gives a graphical summary of its properties:

```{r 02-basics-005}
library(mlr3viz)
autoplot(task_mtcars, type = "pairs")
```

### Predefined tasks {#tasks-predefined}

`r mlr_pkg("mlr3")` ships with a few predefined machine learning tasks.
All tasks are stored in an R6 `r ref("Dictionary")` (a key-value store) named `r ref("mlr_tasks")`.
Printing it gives the keys (the names of the datasets):

```{r 02-basics-006}
mlr_tasks
```

We can get a more informative summary of the example tasks by converting the dictionary to a `data.table()` object:

```{r 02-basics-007}
library(data.table)
as.data.table(mlr_tasks)
```

To get a task from the dictionary, one can use the `$get()` method from the `mlr_tasks` class and assign the return value to a new object.
For example, to use the [iris data set](https://en.wikipedia.org/wiki/Iris_flower_data_set) for classification:

```{r 02-basics-008}
task_iris = mlr_tasks$get("iris")
print(task_iris)
```

Alternatively, you can also use the convenience function `r ref("tsk()")`, which also constructs a task from the dictionary.

```{r 02-basics-009}
tsk("iris")
```

### Task API {#tasks-api}

All task properties and characteristics can be queried using the task's public fields and methods (see `r ref("Task")`).
Methods are also used to change the behavior of the task.

#### Retrieving Data {#tasks-retrieving}

The data stored in a task can be retrieved directly from fields, for example:

```{r 02-basics-010}
task_iris$nrow
task_iris$ncol
```

More information can be obtained through methods of the object, for example:

```{r 02-basics-011}
task_iris$data()
```

In `r mlr_pkg("mlr3")`, each row (observation) has a unique identifier, stored as an `intger()`.
These can be passed as arguments to the `$data()` method to select specific rows:

```{r 02-basics-012}
# iris uses integer row_ids
head(task_iris$row_ids)

# retrieve data for rows with ids 1, 51, and 101
task_iris$data(rows = c(1, 51, 101))
```

<<<<<<< HEAD
The _mtcars_ task on the other hand uses names for its `row_ids`, encoded as `character`:

```{r 02-basics-013}
task_mtcars = tsk("mtcars")
head(task_mtcars$row_ids)

# retrieve data for rows with id "Datsun 710"
task_mtcars$data(rows = "Datsun 710")
```

=======
>>>>>>> 4c806162
Note that the method `$data()` only allows to read the data and does not modify it.

Similarly, each column has an identifier or name.
These names are stored in the public slots `feature_names` and `target_names`.
Here "target" refers to the variable we want to predict and "feature" to the predictors for the task.

```{r 02-basics-014}
task_iris$feature_names
task_iris$target_names
```

The `row_id`s and column names can be combined when selecting a subset of the data:

```{r 02-basics-015}
# retrieve data for rows 1, 51, and 101 and only select column "Species"
task_iris$data(rows = c(1, 51, 101), cols = "Species")
```

To extract the complete data from the task, one can simply convert it to a `data.table`:

```{r 02-basics-016}
summary(as.data.table(task_iris))
```

#### Roles (Rows and Columns) {#tasks-roles}

It is possible to assign roles to rows and columns.
These roles affect the behavior of the task for different operations.
Furthermore, these roles provide additional meta-data for it.

For example, the previously-constructed _mtcars_ task has the following column roles:

```{r 02-basics-017}
print(task_mtcars$col_roles)
```

To add the row names of `mtcars` as an additional feature, we first add them to the data table and then recreate the task.

```{r 02-basics-018}
# with `keep.rownames`, data.table stores the row names in an extra column "rn"
data = as.data.table(mtcars[, 1:3], keep.rownames = TRUE)
task = TaskRegr$new(id = "cars", backend = data, target = "mpg")

# we now have integer row_ids
task$row_ids

# there is a new feature called "rn"
task$feature_names
```

The row names are now a feature whose values are stored in the column "rn".
We include this column here for educational purposes only.
Generally speaking, there is no point in having a feature that uniquely identifies each row.
Furthermore, the character data type will cause problems with many types of machine learning algorithms.
The identifier may be useful to label points in plots and identify outliers however.
To use the new column for only this purpose, we will change the role of the "rn" column and remove it from the set of active features.

```{r 02-basics-019}
task$feature_names

# working with a list of column vectors
task$col_roles$name = "rn"
task$col_roles$feature = setdiff(task$col_roles$feature, "rn")

# "rn" not listed as feature anymore
task$feature_names

# does also not appear when we access the data anymore
task$data(rows = 1:2)
task$head(2)
```

Changing the role does not change the underlying data.
Changing the role only changes the view on it.
The data is not copied in the code above.
The view is changed in-place though, i.e. the task object itself is modified.

Just like columns, it is also possible to assign different roles to rows.

Rows can have two different roles:

1. Role `use`:
Rows that are generally available for model fitting (although they may also be used as test set in resampling).
This role is the default role.

2. Role `validation`:
Rows that are not used for training.
Rows that have missing values in the target column during task creation are automatically set to the validation role.

There are several reasons to hold some observations back or treat them differently:

1. It is often good practice to validate the final model on an external validation set to identify possible overfitting.
2. Some observations may be unlabeled, e.g. in competitions like [Kaggle](https://www.kaggle.com/).

These observations cannot be used for training a model, but can be used to get predictions.

#### Task Mutators {#tasks-mutators}

As shown above, modifying `$col_roles` or `$row_roles` changes the view on the data.
The additional convenience method `$filter()` subsets the current view based on row ids and `$select()` subsets the view based on feature names.

```{r 02-basics-020}
task = tsk("iris")
task$select(c("Sepal.Width", "Sepal.Length")) # keep only these features
task$filter(1:3) # keep only these rows
task$head()
```

While the methods discussed above allow to subset the data, the methods `$rbind()` and `$cbind()` allow to add extra rows and columns to a task.
Again, the original data is not changed.
The additional rows or columns are only added to the view of the data.

```{r 02-basics-021}
task$cbind(data.table(foo = letters[1:3])) # add column foo
task$head()
```

### Plotting Tasks {#autoplot-task}

The `r mlr_pkg("mlr3viz")` package provides plotting facilities for many classes implemented in `r mlr_pkg("mlr3")`.
The available plot types depend on the inherited class, but all plots are returned as `r cran_pkg("ggplot2")` objects which can be easily customized.

For classification tasks (inheriting from `r ref("TaskClassif")`), see the documentation of `r ref("mlr3viz::autoplot.TaskClassif")` for the implemented plot types.
Here are some examples to get an impression:

```{r 02-basics-022, warning = FALSE, message = FALSE}
library(mlr3viz)

# get the pima indians task
task = tsk("pima")

# subset task to only use the 3 first features
task$select(head(task$feature_names, 3))

# default plot: class frequencies
autoplot(task)

# pairs plot (requires package GGally)
autoplot(task, type = "pairs")

# duo plot (requires package GGally)
autoplot(task, type = "duo")
```

Of course, you can do the same for regression tasks (inheriting from `r ref("TaskRegr")`) as documented in `r ref("mlr3viz::autoplot.TaskRegr")`:

```{r 02-basics-023, warning = FALSE, message = FALSE}
library(mlr3viz)

# get the boston housing task
task = tsk("mtcars")

# subset task to only use the 3 first features
task$select(head(task$feature_names, 3))

# default plot: boxplot of target variable
autoplot(task)

# pairs plot (requires package GGally)
autoplot(task, type = "pairs")
```


## Learners {#learners}

Objects of class `r ref("mlr3::Learner")` provide a unified interface to many popular machine learning algorithms in R.
They consist of methods to train and predict a model for a `r ref("mlr3::Task")` and provide meta-information about the learners, such as the hyperparameters you can set.

The package ships with a minimal set of classification and regression learners to avoid lots of dependencies:

* `r ref("mlr_learners_classif.featureless")`: Simple baseline classification learner, constantly predicts the label that is most frequent in the training set.
* `r ref("mlr_learners_classif.rpart")`: Single classification tree from `r cran_pkg("rpart")`.
* `r ref("mlr_learners_regr.featureless")`: Simple baseline regression learner, constantly predicts with the mean.
* `r ref("mlr_learners_regr.rpart")`: Single regression tree from `r cran_pkg("rpart")`.

Some of the most popular learners are connected via the `r mlr_pkg("mlr3learners")` package:

* (penalized) linear and logistic regression
* $k$-Nearest Neighbors regression and classification
* Linear and Quadratic Discriminant Analysis
* Naive Bayes
* Support-Vector machines
* Gradient Boosting
* Random Regression Forests and Random Classification Forests
* Kriging

More learners are collected on GitHub in the [mlr3learners organization](https://github.com/mlr3learners/).
Their state is also listed on the [wiki](https://github.com/mlr-org/mlr3learners/wiki) of the [mlr3learners repository](https://github.com/mlr-org/mlr3learners/).
Below a graphical illustration of the role of a learner: 


```{r 02-basics-024, echo = FALSE}
knitr::include_graphics("images/svg-sources/learner.svg")
```


The base class of each learner is `r ref("Learner")`, specialized for regression as `r ref("LearnerRegr")` and for classification as `r ref("LearnerClassif")`.
In contrast to the `r ref("Task")`, the creation of a custom Learner is usually not required and a more advanced topic.
Hence, we refer the reader to Section \@ref(ext-learner) and proceed with an overview of the interface of already implemented learners.

### Predefined Learners {#learners-predefined}

Similar to `r ref("mlr_tasks")`, the `r ref("Dictionary")` `r ref("mlr_learners")` can be queried for available learners:

```{r 02-basics-025}
library(mlr3learners)
mlr_learners
```

Each learner has the following information:

* `feature_types`: the type of features the learner can deal with.
* `packages`: the packages required to train a model with this learner and make predictions.
* `properties`: additional properties and capabilities.
  For example, a learner has the property "missings" if it is able to handle missing feature values, and "importance" if it computes and allows to extract data on the relative importance of the features.
  A complete list of these is available in the mlr3 reference on [regression learners](https://mlr3.mlr-org.com/reference/LearnerRegr.html#construction) and [classification learners](https://mlr3.mlr-org.com/reference/LearnerClassif.html#construction).
* `predict_types`: possible prediction types. For example, a classification learner can predict labels ("response") or probabilities ("prob"). For a complete list of possible predict types see the [mlr3 reference](https://mlr3.mlr-org.com/reference/Learner.html#construction).

For a tabular overview of integrated learners, see Section \@ref(list-learners).

You can get a specific learner using its `id`, listed under `key` in the dictionary:

```{r 02-basics-026}
learner = mlr_learners$get("classif.rpart")
print(learner)
```

The field `param_set` stores a description of the hyperparameters the learner has, their ranges, defaults, and current values:

```{r 02-basics-027}
learner$param_set
```

The set of current hyperparameter values is stored in the `values` field of the `param_set` field.
You can change the current hyperparameter values by assigning a named list to this field:

```{r 02-basics-028}
learner$param_set$values = list(cp = 0.01, xval = 0)
learner
```

Note that this operation just overwrites all previously set parameters.
If you just want to add or update hyperparameters, you can use `r ref("mlr3misc::insert_named()")`:

```{r 02-basics-029}
learner$param_set$values = mlr3misc::insert_named(
  learner$param_set$values,
  list(cp = 0.02, minsplit = 2)
)
learner
```

This updates `cp` to `0.02`, sets `minsplit` to `2` and keeps the previously set parameter `xval`.

Again, there is an alternative to writing down the lengthy `mlr_learners$get()` part: `r ref("lrn()")`.
This function additionally allows to construct learners with specific hyperparameters or settings of a different identifier in one go:

```{r 02-basics-030}
lrn("classif.rpart", id = "rp", cp = 0.001)
```

If you pass hyperparameters here, they are added to the parameters in a `r ref("mlr3misc::insert_named()", text = "insert_named()")`-fashion.

## Train and Predict {#train-predict}

In this section, we explain how [tasks](#tasks) and [learners](#learners) can be used to train a model and predict to a new dataset.
The concept is demonstrated on a supervised classification using the iris dataset and the **rpart** learner, which builds a singe classification tree.

Training a [learner](#learners) means fitting a model to a given data set.
Subsequently, we want to [predict](#predicting) the label for new observations.
These [predictions](#predicting) are compared to the ground truth values in order to assess the predictive performance of the model.

### Creating Task and Learner Objects {#train-predict-objects}

The first step is to generate the following `r mlr_pkg("mlr3")` objects from the [task dictionary](#tasks) and the [learner dictionary](#learners), respectively:

1. The classification [task](#tasks):

```{r 02-basics-031}
task = tsk("sonar")
```

2. A [learner](#learners) for the classification tree:

```{r 02-basics-032}
learner = lrn("classif.rpart")
```

### Setting up the train/test splits of the data {#split-data}

It is common to train on a majority of the data.
Here we use 80% of all available observations and predict on the remaining 20%.
For this purpose, we create two index vectors:

```{r 02-basics-033}
train_set = sample(task$nrow, 0.8 * task$nrow)
test_set = setdiff(seq_len(task$nrow), train_set)
```

### Training the learner {#training}

The field `$model` stores the model that is produced in the training step.
Before the `$train()` method is called on a learner object, this field is `NULL`:

```{r 02-basics-034}
learner$model
```

Next, the classification tree is trained using the train set of the iris task by calling the `$train()` method of the `r ref("Learner")`:

```{r 02-basics-035}
learner$train(task, row_ids = train_set)
```

This operation modifies the learner in-place.
We can now access the stored model via the field `$model`:

```{r 02-basics-036}
print(learner$model)
```

### Predicting {#predicting}

After the model has been trained, we use the remaining part of the data for prediction.
Remember that we [initially split the data](#split-data) in `train_set` and `test_set`.

```{r 02-basics-037}
prediction = learner$predict(task, row_ids = test_set)
print(prediction)
```

The `$predict()` method of the `r ref("Learner")` returns a `r ref("Prediction")` object.
More precisely, a `r ref("LearnerClassif")` returns a `r ref("PredictionClassif")` object.

A prediction objects holds the row ids of the test data, the respective true label of the target column and the respective predictions.
The simplest way to extract this information is by converting the `r ref("Prediction")` object to a `data.table()`:

```{r 02-basics-038}
head(as.data.table(prediction))
```

For classification, you can also extract the confusion matrix:

```{r 02-basics-039}
prediction$confusion
```

### Changing the Predict Type {#predict-type}

Classification learners default to predicting the class label.
However, many classifiers additionally also tell you how sure they are about the predicted label by providing posterior probabilities.
To switch to predicting these probabilities, the `predict_type` field of a `r ref("LearnerClassif")` must be changed from `"response"` to `"prob"` before training:

```{r 02-basics-040}
learner$predict_type = "prob"

# re-fit the model
learner$train(task, row_ids = train_set)

# rebuild prediction object
prediction = learner$predict(task, row_ids = test_set)
```

The prediction object now contains probabilities for all class labels:

```{r 02-basics-041}
# data.table conversion
head(as.data.table(prediction))

# directly access the predicted labels:
head(prediction$response)

# directly access the matrix of probabilities:
head(prediction$prob)
```

Analogously to predicting probabilities, many `r ref("LearnerRegr", text = "regression learners")` support the extraction of standard error estimates by setting the predict type to `"se"`.


### Plotting Predictions {#autoplot-prediction}

Analogously to [plotting tasks](#autoplot-task), `r mlr_pkg("mlr3viz")` provides a `r ref("ggplot2::autoplot()", text = "autoplot()")` method for `r ref("Prediction")` objects.
All available types are listed on the manual page of `r ref("autoplot.PredictionClassif()")` or `r ref("autoplot.PredictionClassif()")`, respectively.

```{r 02-basics-042, message = FALSE, warning = FALSE}
library(mlr3viz)

task = tsk("sonar")
learner = lrn("classif.rpart", predict_type = "prob")
learner$train(task)
prediction = learner$predict(task)
autoplot(prediction)
autoplot(prediction, type = "roc")
```

```{r 02-basics-043, message = FALSE, warning = FALSE}
library(mlr3viz)
library(mlr3learners)
local({ # we do this locally to not overwrite the objects from previous chunks
    task = tsk("mtcars")
    learner = lrn("regr.lm")
    learner$train(task)
    prediction = learner$predict(task)
    autoplot(prediction)
})
```


### Performance assessment {#measure}

The last step of modeling is usually the performance assessment.
To assess the quality of the predictions, the predicted labels are compared with the true labels.
How this comparison is calculated is defined by a measure, which is given by a `r ref("Measure")` object.
Note that if the prediction was made on a dataset without the target column, i.e. without true labels, then no performance can be calculated.

Predefined available measures are stored in `r ref("mlr_measures")` (with convenience getter `r ref("msr()")`):

```{r 02-basics-044}
mlr_measures
```

We choose **accuracy** (`r ref("mlr_measures_classif.acc", text = "classif.acc")`) as a specific performance measure and call the method `$score()` of the `r ref("Prediction")` object to quantify the predictive performance.

```{r 02-basics-045}
measure = msr("classif.acc")
prediction$score(measure)
```

Note that, if no measure is specified, classification defaults to classification error (`r ref("mlr_measures_classif.ce", text = "classif.ce")`) and regression defaults to the mean squared error (`r ref("mlr_measures_regr.mse", text = "regr.mse")`).

## Resampling {#resampling}

Resampling strategies are usually used to assess the performance of a learning algorithm.
`mlr3` entails 6 predefined [resampling](#resampling) strategies:
Cross-validation, Leave-one-out cross validation, Repeated cross-validation, Out-of-bag bootstrap and other variants (e.g. b632), Monte-Carlo cross-validation and Holdout.
The following sections provide guidance on how to set and select a resampling strategy and how to subsequently instantiate the resampling process.

Below you can find a graphical illustration of the resampling process:

```{r 02-optimization-graphics-38, echo=FALSE}
knitr::include_graphics("images/svg-sources/ml_abstraction.svg")
```

### Settings {#resampling-settings}

In this example we use the _iris_ task and a simple classification tree from the package `r cran_pkg("rpart")`.

```{r 02-basics-047}
task = tsk("iris")
learner = lrn("classif.rpart")
```

When performing resampling with a dataset, we first need to define which approach should be used.
The resampling strategies of mlr3 can be queried using the `$keys()` method of the `r ref("mlr_resamplings")` dictionary.

```{r 02-basics-048}
mlr_resamplings
```

Additional resampling methods for special use cases will be available via extension packages, such as `r gh_pkg("mlr-org/mlr3spatiotemporal")` for spatial data (still in development).

The model fit conducted in the [train/predict/score](#train-predict) chapter is equivalent to a "holdout resampling", so let's consider this one first.
Again, we can retrieve elements from the dictionary `r ref("mlr_resamplings")` via `$get()` or with the convenience function`r ref("rsmp()")`:

```{r 02-basics-049}
resampling = rsmp("holdout")
print(resampling)
```

Note that the `$is_instantiated` field is set to `FALSE`.
This means we did not actually apply the strategy on a dataset yet.
Applying the strategy on a dataset is done in the next section [Instantiation](#instantiation).

By default we get a .66/.33 split of the data.
There are two ways in which the ratio can be changed:

1. Overwriting the slot in `$param_set$values` using a named list:

```{r 02-basics-050}
resampling$param_set$values = list(ratio = 0.8)
```

2. Specifying the resampling parameters directly during construction:

```{r 02-basics-051}
rsmp("holdout", ratio = 0.8)
```

### Instantiation {#resampling-inst}

So far we just set the stage and selected the resampling strategy.

To actually perform the splitting and obtain indices for the training and the test split the resampling needs a `r ref("Task")`.
By calling the method `instantiate()`, splits into training and test set are calculated and stored in the `r ref("Resampling")` object:

```{r 02-basics-052}
resampling = rsmp("cv", folds = 3L)
resampling$instantiate(task)
resampling$iters
str(resampling$train_set(1))
str(resampling$test_set(1))
```

### Execution {#resampling-exec}

With a `r ref("Task")`, a `r ref("Learner")` and a `r ref("Resampling")` object we can call `r ref("resample()")` and create a `r ref("ResampleResult")` object.

Before we go into more detail, let's change the resampling to a "3-fold cross-validation" to better illustrate what operations are possible with a `r ref("ResampleResult")`.
Additionally, we tell `r ref("resample()")` to keep the fitted models via the flag `store_models`:

```{r 02-basics-053}
task = tsk("pima")
learner = lrn("classif.rpart", maxdepth = 3, predict_type = "prob")
resampling = rsmp("cv", folds = 3L)

rr = resample(task, learner, resampling, store_models = TRUE)
print(rr)
```

The following operations are supported with `r ref("ResampleResult")` objects:

* Calculate the average performance:

    ```{r 02-basics-054}
    rr$aggregate(msr("classif.ce"))
    ```

* Extract the performance for the individual resampling iterations:

    ```{r 02-basics-055}
    rr$score(msr("classif.ce"))
    ```

* Check for warnings or errors:

    ```{r 02-basics-056}
    rr$warnings
    rr$errors
    ```

* Extract and inspect the resampling splits:

    ```{r 02-basics-057}
    rr$resampling
    rr$resampling$iters
    str(rr$resampling$test_set(1))
    str(rr$resampling$train_set(1))
    ```

* Retrieve the [learner](#learners) of a specific iteration and inspect it:

    ```{r 02-basics-058}
    lrn = rr$learners[[1]]
    lrn$model
    ```

* Extract the predictions:

    ```{r 02-basics-059}
    rr$prediction() # all predictions merged into a single Prediction
    rr$predictions()[[1]] # prediction of first resampling iteration
    ```

Note that if you want to compare multiple [learners](#learners), you should ensure to that each learner operates on the same resampling instance by manually instantiating beforehand.
This reduces the variance of the performance estimation.

If your aim is to compare different `r ref("Task")`, `r ref("Learner")` or `r ref("Resampling")`, you are better off using the `r ref("benchmark()")` function, covered in the [next section](#benchmarking).
It is basically a wrapper around `r ref("resample()")` simplifying the handling of multiple settings.
If you discover this only after you've run multiple `r ref("resample()")` calls, don't worry.
You can combine multiple `r ref("ResampleResult")` objects into a `r ref("BenchmarkResult")` (also explained in the [next section](#benchmarking)).

### Custom resampling {#resamp-custom}

Sometimes it is necessary to perform resampling with custom splits.
If you want to do that because you are coming from a specific modeling field, first take a look at the mlr3 extension packages, to check wheter your resampling method has been implemented already.
If this is not the case, feel welcome to extend an existing package or create your own extension package.

A manual resampling instance can be created using the `"custom"` template.

```{r 02-basics-060}
resampling = rsmp("custom")
resampling$instantiate(task,
  train = list(c(1:10, 51:60, 101:110)),
  test = list(c(11:20, 61:70, 111:120))
)
resampling$iters
resampling$train_set(1)
resampling$test_set(1)
```

### Plotting Resample Results {#autoplot-resampleresult}

Again, `r mlr_pkg("mlr3viz")` provides a `r ref("ggplot2::autoplot()", text = "autoplot()")` method.

```{r 02-basics-061}
library(mlr3viz)

autoplot(rr)
autoplot(rr, type = "roc")
```

All available plot types are listed on the manual page of `r ref("autoplot.ResampleResult()")`.

## Benchmarking {#benchmarking}

Comparing the performance of different learners on multiple tasks and/or different resampling schemes is a recurrent task.
This operation is usually referred to as "benchmarking" in the field of machine-learning.
The `r mlr_pkg("mlr3")` package offers the `r ref("benchmark()")` function for convenience.

### Design Creation {#bm-design}

In mlr3 we require you to supply a "design" of your benchmark experiment.
By "design" we essentially mean the matrix of settings you want to execute.
A "design" consists of `r ref("Task")`, `r ref("Learner")` and `r ref("Resampling")`.

Here, we call `r ref("benchmark()")` to perform a single holdout split on a single task and two learners.
We use the `r ref("benchmark_grid()")` function to create an exhaustive design and  instantiate the resampling properly, so that all learners are executed on the same train/test split for each task:

```{r 02-basics-062}
library(data.table)
design = benchmark_grid(
  tasks = tsk("iris"),
  learners = list(lrn("classif.rpart"), lrn("classif.featureless")),
  resamplings = rsmp("holdout")
)
print(design)
bmr = benchmark(design)
```

Instead of using `r ref("benchmark_grid()")` you could also create the design manually as a `data.table` and use the full flexibility of the `r ref("benchmark()")` function.
The design does not have to be exhaustive, e.g. it can also contain a different learner for each task.
However, you should note that `r ref("benchmark_grid()")` makes sure to instantiate the resamplings for each task.
If you create the design manually, even if the same task is used multiple times, the train/test splits will be different for each row of the design if you do not [**manually instantiate**](#resampling-inst) the resampling before creating the design.


Let's construct a more complex design to show the full capabilities of the `r ref("benchmark()")` function.

```{r 02-basics-063}
# get some example tasks
tasks = lapply(c("german_credit", "sonar"), tsk)

# get some learners and for all learners ...
# * predict probabilities
# * predict also on the training set
library(mlr3learners)
learners = c("classif.featureless", "classif.rpart", "classif.ranger", "classif.kknn")
learners = lapply(learners, lrn,
  predict_type = "prob", predict_sets = c("train", "test"))

# compare via 3-fold cross validation
resamplings = rsmp("cv", folds = 3)

# create a BenchmarkDesign object
design = benchmark_grid(tasks, learners, resamplings)
print(design)
```

### Execution and Aggregation of Results {#bm-exec}

After the [benchmark design](#bm-design) is ready, we can directly call `r ref("benchmark()")`:

```{r 02-basics-064}
# execute the benchmark
bmr = benchmark(design)
```

Note that we did not instantiate the resampling instance manually.
`r ref("benchmark_grid()")` took care of it for us:
Each resampling strategy is instantiated once for each task during the construction of the exhaustive grid.

After the benchmark, we can calculate and aggregate the performance with `$aggregate()`:

```{r 02-basics-065}
# measures:
# * area under the curve (auc) on training
# * area under the curve (auc) on test
measures = list(
  msr("classif.auc", id = "auc_train", predict_sets = "train"),
  msr("classif.auc", id = "auc_test")
)
bmr$aggregate(measures)
```

Subsequently, we can aggregate the results further.
For example, we might be interested which learner performed best over all tasks simultaneously.
Simply aggregating the performances with the mean is usually not statistically sound.
Instead, we calculate the rank statistic for each learner grouped by task.
Then the calculated ranks grouped by learner are aggregated.
Since the AUC needs to be maximized, we multiply with $-1$ so that the best learner gets a rank of 1.

```{r 02-basics-066}
tab = bmr$aggregate(measures)
ranks = tab[, .(learner_id, rank_train = rank(-auc_train), rank_test = rank(-auc_test)), by = task_id]
print(ranks)

ranks[, .(mrank_train = mean(rank_train), mrank_test = mean(rank_test)), by = learner_id][order(mrank_test)]
```

Unsurprisingly, the featureless learner is outperformed.


### Plotting Benchmark Results {#autoplot-benchmarkresult}

Analogously to plotting [tasks](#autoplot-task), [predictions](#autoplot-prediction) or [resample results](#autoplot-resampleresult), `r mlr_pkg("mlr3viz")` also provides a `r ref("ggplot2::autoplot()", text = "autoplot()")` method for benchmark results.

```{r 02-basics-067}
library(mlr3viz)
library(ggplot2)

autoplot(bmr) + theme(axis.text.x = element_text(angle = 45, hjust = 1))
```

We can also plot ROC curves.
To do so, we first need to filter the `r ref("BenchmarkResult")` to only contain a single `r ref("Task")`:

```{r 02-basics-068}
autoplot(bmr$clone()$filter(task_id = "german_credit"), type = "roc")
```

All available types are listed on the manual page of `r ref("autoplot.BenchmarkResult()")`.

### Extracting ResampleResults {#bm-resamp}

A `r ref("BenchmarkResult")` object is essentially a collection of multiple `r ref("ResampleResult")` objects.
As these are stored in a column of the aggregated `data.table()`, we can easily extract them:

```{r 02-basics-069}
tab = bmr$aggregate(measures)
rr = tab[task_id == "sonar" & learner_id == "classif.ranger"]$resample_result[[1]]
print(rr)
```

We can now investigate this resampling and even single resampling iterations using one of the approaches shown in [the previous section](#bm-exec):

```{r 02-basics-070}
measure = msr("classif.auc")
rr$aggregate(measure)

# get the iteration with worst AUC
perf = rr$score(measure)
i = which.min(perf$classif.auc)

# get the corresponding learner and train set
print(rr$learners[[i]])
head(rr$resampling$train_set(i))
```

### Converting and Merging ResampleResults

It is also possible to cast a single `r ref("ResampleResult")` to a `r ref("BenchmarkResult")` using the converter `r ref("as_benchmark_result()")`.

```{r 02-basics-071}
task = tsk("iris")
resampling = rsmp("holdout")$instantiate(task)

rr1 = resample(task, lrn("classif.rpart"), resampling)
rr2 = resample(task, lrn("classif.featureless"), resampling)

# Cast both ResampleResults to BenchmarkResults
bmr1 = as_benchmark_result(rr1)
bmr2 = as_benchmark_result(rr2)

# Merge 2nd BMR into the first BMR
bmr1$combine(bmr2)

bmr1
```

## Binary classification {#binary}

Classification problems with a target variable containing only two classes are called "binary".
For such binary target variables, you can specify the *positive class* within the `r ref("TaskClassif", text = "classification task")` object during task creation.
If not explicitly set during construction, the positive class defaults to the first level of the target variable.

```{r 02-basics-072}
# during construction
data("Sonar", package = "mlbench")
task = TaskClassif$new(id = "Sonar", Sonar, target = "Class", positive = "R")

# switch positive class to level 'M'
task$positive = "M"
```

### ROC Curve and Thresholds {#binary-roc}

ROC Analysis, which stands for "receiver operating characteristics", is a subfield of machine learning which studies the evaluation of binary prediction systems.
We saw earlier that one can retrieve the confusion matrix of a `r ref("Prediction")` by accessing the `$confusion` field:

```{r 02-basics-073}
learner = lrn("classif.rpart", predict_type = "prob")
pred = learner$train(task)$predict(task)
C = pred$confusion
print(C)
```

The confusion matrix contains the counts of correct and incorrect class assignments, grouped by class labels.
The columns illustrate the true (observed) labels and the rows display the predicted labels.
The positive is always the first row or column in the confusion matrix.
Thus, the element in $C_{11}$ is the number of times our model predicted the positive class and was right about it.
Analogously, the element in $C_{22}$ is the number of times our model predicted the negative class and was also right about it.
The elements on the diagonal are called True Positives (TP) and True Negatives (TN).
The element $C_{12}$ is the number of times we falsely predicted a positive label, and is called False Positives (FP).
The element $C_{21}$ is called False Negatives (FN).

We can now normalize in rows and columns of the confusion matrix to derive several informative metrics:

* **True Positive Rate (TPR)**: How many of the true positives did we predict as positive?
* **True Negative Rate (TNR)**: How many of the true negatives did we predict as negative?
* **Positive Predictive Value PPV**: If we predict positive how likely is it a true positive?
* **Negative Predictive Value NPV**: If we predict negative how likely is it a true negative?


```{r 02-basics-074, echo = FALSE, out.width="98%"}
knitr::include_graphics("images/png-sources/confusion_matrix(wikipedia).png")
```

Source: [Wikipedia](https://en.wikipedia.org/wiki/Evaluation_of_binary_classifiers)


It is difficult to achieve a high TPR and low FPR in conjunction, so one uses them for constructing the ROC Curve.
We characterize a classifier by its TPR and FPR values and plot them in a coordinate system.
The best classifier lies on the top-left corner.
The worst classifier lies at the diagonal.
<!-- FIXME Why is the best classifier on the top-left? The argument here only shows that classifiers at the diagonal are inferior but there is no argument in place, illustrating why the other (top left) classifiers are superior. -->
Classifiers lying on the diagonal produce random labels (with different proportions).
If each positive $x$ will be randomly classified with 25\% as "positive", we get a TPR of 0.25.
If we assign each negative $x$ randomly to "positive" we get a FPR of 0.25.
In practice, we should never obtain a classifier below the diagonal, as inverting the predicted labels will result in a reflection at the diagonal.
<!-- FIXME Why is that reflection bad as such ? One sentence to elaborate would add here-->

A scoring classifier is a model which produces scores or probabilities, instead of discrete labels.
To obtain probabilities from a learner in mlr3, you have to set `predict_type = "prob"` for a `ref("LearnerClassif")`.
Whether a classifier can predict probabilities is given in its `$predict_types` field.
Thresholding flexibly converts measured probabilities to labels.
Predict $1$ (positive class) if $\hat{f}(x) > \tau$ else predict $0$.
Normally, one could use $\tau = 0.5$ to convert probabilities to labels, but for imbalanced or cost-sensitive situations another threshold could be more suitable.
After thresholding, any metric defined on labels can be used.

For `mlr3` prediction objects, the ROC curve can easily be created with `r mlr_pkg("mlr3viz")` which relies on the `r cran_pkg("precrec")` to calculate and plot ROC curves:

```{r 02-basics-075}
# TPR vs FPR / Sensitivity vs (1 - Specificity)
ggplot2::autoplot(pred, type = "roc")

# Precision vs Recall
ggplot2::autoplot(pred, type = "prc")
```

### Threshold Tuning

<!--
When we are interested in class labels based on scores or probabilities, we can set the classification threshold according to our target performance measure.
This threshold however can also be **tuned**, since the optimal threshold might differ for different (custom) measures or in situations like const-sensitive classification.

This can be also done with `mlr3`.
--><|MERGE_RESOLUTION|>--- conflicted
+++ resolved
@@ -257,7 +257,6 @@
 task_iris$data(rows = c(1, 51, 101))
 ```
 
-<<<<<<< HEAD
 The _mtcars_ task on the other hand uses names for its `row_ids`, encoded as `character`:
 
 ```{r 02-basics-013}
@@ -268,8 +267,6 @@
 task_mtcars$data(rows = "Datsun 710")
 ```
 
-=======
->>>>>>> 4c806162
 Note that the method `$data()` only allows to read the data and does not modify it.
 
 Similarly, each column has an identifier or name.
