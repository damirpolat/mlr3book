--- conflicted
+++ resolved
@@ -879,12 +879,4 @@
 cbind(learner = names(lrn_list), performances[, c("classif.ce", "classif.auc")])
 ```
 
-<<<<<<< HEAD
-All learners seem to have similar performance while the `learner_rf_low` seems to underfit a bit.
-=======
-All learners seem to have similar performance while the `learner_rf_low` seems to underfit a bit.
-
-
-=======
->>>>>>> 4c806162b1581e77c3294d99c3c646d3f94a6ac6
->>>>>>> 72761a0c
+All learners seem to have similar performance while the `learner_rf_low` seems to underfit a bit.