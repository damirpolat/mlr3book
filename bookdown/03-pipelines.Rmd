--- conflicted
+++ resolved
@@ -1,19 +1,12 @@
 # Pipelines {#pipelines}
 
-<<<<<<< HEAD
 ```{r vis_setup, message = FALSE, warning = FALSE, echo = FALSE, include = FALSE}
 knitr::opts_knit$set(root.dir = fs::dir_create(tempfile()))
 knitr::opts_chunk$set(collapse = TRUE, comment = "#>")
 library(visNetwork)
-```
-
-
-```{r}
 library(mlr3pipelines)
 ```
 
-## The Pipelines Operator {#pipe-operator}
-=======
 `r mlr_pkg("mlr3pipelines")` is a dataflow programming toolkit for machine learning in R utilizing the `r mlr_pkg("mlr3pipelines")` package. 
 Machine learning workflows can be written as directed “Graphs” that represent data flows between preprocessing, model fitting, and ensemble learning units in an expressive and intuitive language. 
 Using methods from the `r mlr_pkg("mlr3tuning")`, it is even possible to simultaneously optimize parameters of multiple processing units.
@@ -58,7 +51,6 @@
   filter = mlr3featsel::FilterVariance$new(),
   param_vals = list(filter.frac = 0.5))
 ```
->>>>>>> 00698a37
 
 ## Nodes, Edges and Graphs {#pipe-nodes-edges-graphs}
 
@@ -111,26 +103,6 @@
 ```
 
 ### Imputation
-
-### Advanced: Non-Linear Graphs {#pipe-nonlinear}
-
-The Graphs seen so far all have a linear structure. 
-Some POs may have multiple input or output channels.
-These make it possible to create non-linear Graphs with alternative paths taken by the data.
-
-Possible types are 
-
-- [Branching](#pipe-model-ensembles-branching): 
-  Splitting of a node into several paths, useful for example when comparing multiple feature-selection methods (pca, filters). 
-  Only one path will be executed.
-- [Copying](#pipe-model-ensembles-copying): 
-  Splitting of a node into several paths, all paths will be executed (sequentially). 
-  Parallel execution is not yet supported.
-- [Stacking](#pipe-model-ensembles-stacking): 
-  Single graphs are stacked onto each other, i.e. the output of one Graph is the input for another. 
-  In machine learning this means that the prediction of one Graph is used as input for another Graph.
-  
-All of these custom Graph representations are explained in more detail in section [Model Ensembles](#pipe-model-ensembles).
 
 ## Modelling {#pipe-modelling}
 
@@ -209,206 +181,8 @@
 tuner$tune_result()
 ```
 
-## Model Ensembles {#pipe-model-ensembles}
-
-<<<<<<< HEAD
-We can leverage the different operations available to connect `PipeOps` to form very powerful graphs.
-This vignette introduces two such well-known structures, that allow us to enhance single learners
-to more powerful combinations.
-
-Before we go into details, we split the task into train
-and test indices.
-
-```{r}
-  library(mlr3)
-  library(mlr3pipelines)
-  task = mlr_tasks$get("iris")
-  train.idx = sample(seq_len(task$nrow), 120)
-  test.idx = setdiff(seq_len(task$nrow), train.idx)
-```
-
-
-### Bagging
-
-We first examine Bagging introduced by Breimann (1994).
-The basic idea is to create multiple predictors and then aggregate those to a single, more powerfull predictor.
-
-> "... multiple versions are formed
-> by making bootstrap replicates of the learning set
-> and using these as new learning sets" (Breimann 1994)
-
-Bagging then aggregates a set of predictors by averaging (regression) or majority vote (classification).
-The idea behind bagging is, that a set of weak, but different predictors can be combined in order to arrive
-at a single, better predictor.
-
-We can achieve this by downsampling our data before training a learner, repeating this for say $10$ times and then performing a majority vote on the predictions.
-
-
-First, we create a simple pipeline, that uses
-`PipeOpSubsample` before a `PipeOpLearner` is trained:
-
-```{r}
-  single_pred = PipeOpSubsample$new(param_vals = list(frac = 0.7)) %>>%
-    PipeOpLearner$new(mlr_learners$get("classif.rpart"))
-```
-
-We can now copy this operation $10$ times using `greplicate`.
-
-```{r}
-  pred_set = greplicate(single_pred, 10L)
-```
-
-Afterwards we need to aggregate the 10 pipelines
-to form a single model:
-
-```{r}
-  bagging = pred_set %>>%
-    PipeOpMajorityVote$new(innum = 10L)
-```
-
-and plot again to see what happens:
-
-```{r, fig.width=7.5}
-  bagging$plot(html = TRUE)
-```
-
-This pipeline can again be used in conjunction with
-`GraphLearner` in order for Bagging to be used like a
-[mlr3::Learner].
-
-```{r}
-  baglrn = GraphLearner$new(bagging)
-  baglrn$train(task, train.idx)
-  baglrn$predict(task, test.idx)
-```
-
-In conjunction with different `Backends`, this can be a very powerful tool, as in cases, where the data does not fully fit in memory, we can easily just obtain a fraction of the data for each learner from a `DataBaseBackend` and then aggregate predictions from all learners.
-
-
-### Stacking
-
-Stacking (Wolpert, 1992) is another technique that can improve model performance. The basic idea behind stacking is, that
-using predictions from one model as features of a subsequent model can possibly improve performance. 
-
-A very simple possibility would be to train a
-decision tree and use the predictions from this
-model in conjunction with the original features in order to train an additional model on top.
-The basic idea behind this is, that patterns a model detected in the data can be used by a higher level model, and thus result in a better performance.
-
-In order to limit overfitting, we additionally do not predict on
-the original predictions of the learner, but instead on out-of-bag predictions. This is implemented in `PipeOpLearnerCV`.
-
-`PipeOpLearnerCV` performs nested cross-validation on the training data, fitting
-a model in each fold. Each of the models is then used to predict on the out-of-fold
-data. As a result, we obtain predictions for every data point in our input data.
-
-We first create a level $0$ learner, which is used to
-extract a lower level prediction.
-We additionally `clone()` the learner object to obtain a copy
-of the learner, and set a custom id for the `PipeOp`.
-
-```{r}
-  lrn = mlr_learners$get("classif.rpart")
-  lrn_0 = PipeOpLearnerCV$new(lrn$clone())
-  lrn_0$id = "rpart_cv"
-```
-
-Additionally, we use a `PipeOpNULL` in parallel to
-the level 0 learner, in order to send the unchanged
-Task to the next level, where it is then combined with the 
-predictions from our decision tree learner.
-
-```{r}
-  level_0 = gunion(list(lrn_0, PipeOpNULL$new()))
-```
-
-Afterwards, we want to concatenate the predictions from
-`PipeOpLearnerCV` and the original Task using `PipeOpFeatureUnion`.
-
-```{r}
-  combined = level_0 %>>% PipeOpFeatureUnion$new(2)
-```
-
-We can now train another learner on top of the combined
-features.
-
-```{r, fig.width=7.5}
-  stack = combined %>>% PipeOpLearner$new(lrn$clone())
-  stack$plot(html = TRUE)
-```
-
-```{r}
-  stacklrn = GraphLearner$new(stack)
-  stacklrn$train(task, train.idx)
-  stacklrn$predict(task, test.idx)
-```
-
-In this vignette, we only showcase a very simple usecase for stacking.
-In many real-world applications, stacking is done for multiple levels and on multiple representations of the dataset. On a lower level, different preprocessing methods can for example
-be defined in conjunction with several learners. On a higher level, we can then combine
-those predictions in order to form a very powerfull model.
-
-
-
-#### Multilevel Stacking
-
-In order to showcase the power of `mlr3pipelines`, we will quickly introduce a more complicated
-stacking example.
-
-In this case, we train a **glmnet** and 2 different *rpart* models (some transform its inputs using `PipeOpPCA`) on our task in the level 0 and concatenate them with the original features (via `PipeOpNull`).
-This is then passed on to level 1, where we copy the concatenated features
-$3$ times and put this task into a **rpart** and a **glmnet** model.
-Additionally, we also keep a version of the level 0 output (via `PipeOpNull`) and pass this on to level 2. In level 2 we simply concatenate all level 1 outputs and train a final decision tree.
-
-
-```{r, eval = FALSE}
-  library(mlr3learners)
-  rprt = mlr_learners$get("classif.rpart")
-  rprt$predict_type = "prob"
-  glmn = mlr_learners$get("classif.glmnet")
-  glmn$predict_type = "prob"
-
-  #  Create Learner CV Operators
-  lrn_0 = PipeOpLearnerCV$new(rprt, id = "rpart_cv_1")
-  lrn_0$values$maxdepth = 5L
-  lrn_1 = PipeOpPCA$new(id = "pca1") %>>% PipeOpLearnerCV$new(rprt, id = "rpart_cv_2")
-  lrn_1$values$maxdepth = 1L
-  lrn_2 = PipeOpPCA$new(id = "pca2") %>>% PipeOpLearnerCV$new(glmn)
-
-  # Union them with a PipeOpNULL to keep original features
-  level_0 = gunion(list(lrn_0, lrn_1,lrn_2, PipeOpNULL$new(id = "NULL1")))
-
-  # Cbind the output 3 times, train 2 learners but also keep level
-  # 0 predictions
-  level_1 = level_0 %>>%
-    PipeOpFeatureUnion$new(4) %>>%
-    PipeOpCopy$new(3) %>>%
-    gunion(list(
-      PipeOpLearnerCV$new(rprt, id = "rpart_cv_l1"),
-      PipeOpLearnerCV$new(glmn, id = "glmnt_cv_l1"),
-      PipeOpNULL$new(id = "NULL_l1")
-    ))
-
-  # Cbind predicitions, train a final learner.
-  level_2 = level_1 %>>%
-    PipeOpFeatureUnion$new(3, id = "u2") %>>%
-    PipeOpLearner$new(rprt,
-      id = "rpart_l2")
-
-  # Plot the resulting graph
-  level_2$plot(html = TRUE)
-
-  task = mlr_tasks$get("iris"),
-  lrn = GraphLearner$new(level_2)
-
-  lrn$
-    train(task, train.idx)$
-    predict(task, test.idx)$
-    score()
-```
-
-## Branching {#pipe-branching}
-=======
+## Non-linear Graphs {#pipe-nonlinear}
+
 The Graphs seen so far all have a linear structure. 
 Some POs may have multiple input or output channels.
 These make it possible to create non-linear Graphs with alternative paths taken by the data.
@@ -466,88 +240,178 @@
   mlr_pipeops$get("unbranch", c("null", "pca", "scale")))$plot()
 ```
 
-### Stacking{#pipe-model-ensembles-stacking}
-
-### Bagging {#pipe-model-ensembles-bagging}
-
->>>>>>> 00698a37
-
-Consider a scenario, in which there are different options for a given modeling step.
-A researcher might, in an initial step want to try different options for this.
-This can be done by specifying **branching** and **unbranching** operators.
-In the long term, this also allows to tune over a conditional space, i.e. to learn which preprocessing options make sense
-for our data.
-
-We will investigate the inner workings of a Graph containing conditional operations in this chapter.
-
-In this example we consider three options for preprocessing our data before we train a model. In a first step we define the different preprocessing steps:
-We will consider scaling the data, transforming it using PCA, or not transforming the data at all (using `PipeOpNULL`).
-
-The `gunion` function puts PO's in parallel to each other. This means they are currently not connected to each other, but will
-instead all be connected to a preceding operator.
-
-```{r}
-op1 = PipeOpScale$new()
-op2 = PipeOpPCA$new()
-op3 = PipeOpNULL$new()
-opts = gunion(list(op1, op2, op3))
-```
-
-Additionally, we create the learner `PipeOp`, we want to use after transformation.
-
-```{r}
-polrn = PipeOpLearner$new(mlr_learners$get("classif.rpart"))
-```
-
-In order to create a mental image of our Pipeline, we have to consider, how the data flows through our
-computational graph. In case we simply want  to do scaling, our pipeline would look like this:
-
-```{r}
-(op1 %>>% polrn)$plot(html=TRUE)
-```
-
-If we want to actively select one `PipeOp` in a set, we need to add a `PipeOp` that orchestrates the selection of
-the following `PipeOp` using `PipeOpBranch`. 
-
-After choosing one `PipeOp`, all not-selected operators simply recieve a `NO_OP` object.
-We can now collect the activated/deactivated `PipeOp`s again using `PipeOpUnBranch`.
-This will become clearer in a short example.
-
-### PipeOpBranch
-
-We create a `PipeOpBranch` that let's us select one of
-the following $3$ operators. We have to initialize
-this `PipeOp` with the number of output branches.
-
-```{r}
-po_b = PipeOpBranch$new(3)
-```
-
-This can be connected to the different preprocessing features.
-
-```{r}
-g = po_b %>>% opts
-```
-
-### PipeOpUnbranch
-
-In order to collect the different inputs again, we use the
-`PipeOpUnbranch` operator. Again, we have to initialize this
-operator with the number of inputs it expects.
-
-```{r}
-po_ub = PipeOpUnbranch$new(3)
-```
-
-```{r}
-g = g %>>% po_ub
-```
-
-We can visualize the resulting graph before diving into a
-more detailed explanation.
-
-```{r}
-g$plot(html = TRUE)
+### Model Ensembles {#pipe-model-ensembles}
+
+We can leverage the different operations presented to connect POs to form powerful graphs.
+
+Before we go into details, we split the task into train
+and test indices.
+
+```{r}
+task = mlr_tasks$get("iris")
+train.idx = sample(seq_len(task$nrow), 120)
+test.idx = setdiff(seq_len(task$nrow), train.idx)
+```
+
+#### Bagging {#pipe-model-ensembles-bagging}
+
+We first examine Bagging introduced by Breiman (1994).
+The basic idea is to create multiple predictors and then aggregate those to a single, more powerful predictor.
+
+> "... multiple versions are formed
+> by making bootstrap replicates of the learning set
+> and using these as new learning sets" (Breimann 1994)
+
+Bagging then aggregates a set of predictors by averaging (regression) or majority vote (classification).
+The idea behind bagging is, that a set of weak, but different predictors can be combined in order to arrive at a single, better predictor.
+
+We can achieve this by downsampling our data before training a learner, repeating this for say $10$ times and then performing a majority vote on the predictions.
+
+First, we create a simple pipeline, that uses `PipeOpSubsample` before a `PipeOpLearner` is trained:
+
+```{r}
+single_pred = PipeOpSubsample$new(param_vals = list(frac = 0.7)) %>>%
+  PipeOpLearner$new(mlr_learners$get("classif.rpart"))
+```
+
+We can now copy this operation $10$ times using `greplicate`.
+
+```{r}
+pred_set = greplicate(single_pred, 10L)
+```
+
+Afterwards we need to aggregate the 10 pipelines
+to form a single model:
+
+```{r}
+bagging = pred_set %>>%
+  PipeOpMajorityVote$new(innum = 10L)
+```
+
+and plot again to see what happens:
+
+```{r, fig.width=7.5}
+bagging$plot(html = TRUE)
+```
+
+This pipeline can again be used in conjunction with
+`GraphLearner` in order for Bagging to be used like a
+[mlr3::Learner].
+
+```{r}
+baglrn = GraphLearner$new(bagging)
+baglrn$train(task, train.idx)
+baglrn$predict(task, test.idx)
+```
+
+In conjunction with different `Backends`, this can be a very powerful tool.
+In cases when the data does not fully fit in memory, we can obtain a fraction of the data for each learner from a `DataBaseBackend` and then aggregate predictions over all learners.
+
+#### Stacking {#pipe-model-ensembles-stacking}
+
+Stacking (Wolpert, 1992) is another technique that can improve model performance. 
+The basic idea behind stacking is the use of predictions from one model as features for a subsequent model to possibly improve performance. 
+
+As an example we can train a decision tree and use the predictions from this model in conjunction with the original features in order to train an additional model on top.
+
+In order to limit overfitting, we additionally do not predict on the original predictions of the learner, but instead on out-of-bag predictions. 
+To do all this, we can use `PipeOpLearnerCV`.
+
+`PipeOpLearnerCV` performs nested cross-validation on the training data, fitting a model in each fold. 
+Each of the models is then used to predict on the out-of-fold data. 
+As a result, we obtain predictions for every data point in our input data.
+
+We first create a "level 0" learner, which is used to extract a lower level prediction.
+We additionally `clone()` the learner object to obtain a copy of the learner, and set a custom id for the `PipeOp`.
+
+```{r}
+lrn = mlr_learners$get("classif.rpart")
+lrn_0 = PipeOpLearnerCV$new(lrn$clone())
+lrn_0$id = "rpart_cv"
+```
+
+Additionally, we use a `PipeOpNULL` in parallel to the "level 0" learner, in order to send the unchanged Task to the next level, where it is then combined with the predictions from our decision tree learner.
+
+```{r}
+level_0 = gunion(list(lrn_0, PipeOpNULL$new()))
+```
+
+Afterwards, we want to concatenate the predictions from `PipeOpLearnerCV` and the original Task using `PipeOpFeatureUnion`.
+
+```{r}
+combined = level_0 %>>% PipeOpFeatureUnion$new(2)
+```
+
+We can now train another learner on top of the combined features.
+
+```{r, fig.width=7.5}
+stack = combined %>>% PipeOpLearner$new(lrn$clone())
+stack$plot(html = TRUE)
+```
+
+```{r}
+stacklrn = GraphLearner$new(stack)
+stacklrn$train(task, train.idx)
+stacklrn$predict(task, test.idx)
+```
+
+In this vignette, we showed a very simple usecase for stacking.
+In many real-world applications, stacking is done for multiple levels and on multiple representations of the dataset. 
+On a lower level, different preprocessing methods can be defined in conjunction with several learners. 
+On a higher level, we can then combine those predictions in order to form a very powerful model.
+
+#### Multilevel Stacking
+
+In order to showcase the power of `mlr3pipelines`, we will show a more complicated stacking example.
+
+In this case, we train a _glmnet_ and 2 different _rpart_ models (some transform its inputs using `PipeOpPCA`) on our task in the "level 0" and concatenate them with the original features (via `PipeOpNull`).
+The result is then passed on to "level 1", where we copy the concatenated features 3 times and put this task into a _rpart_ and a _glmnet_ model.
+Additionally, we keep a version of the "level 0" output (via `PipeOpNull`) and pass this on to "level 2". 
+In "level 2" we simply concatenate all "level 1" outputs and train a final decision tree.
+
+```{r, eval = FALSE}
+rprt = mlr_learners$get("classif.rpart")
+rprt$predict_type = "prob"
+glmn = mlr_learners$get("classif.glmnet")
+glmn$predict_type = "prob"
+
+#  Create Learner CV Operators
+lrn_0 = PipeOpLearnerCV$new(rprt, id = "rpart_cv_1")
+lrn_0$values$maxdepth = 5L
+lrn_1 = PipeOpPCA$new(id = "pca1") %>>% PipeOpLearnerCV$new(rprt, id = "rpart_cv_2")
+lrn_1$values$maxdepth = 1L
+lrn_2 = PipeOpPCA$new(id = "pca2") %>>% PipeOpLearnerCV$new(glmn)
+
+# Union them with a PipeOpNULL to keep original features
+level_0 = gunion(list(lrn_0, lrn_1,lrn_2, PipeOpNULL$new(id = "NULL1")))
+
+# Cbind the output 3 times, train 2 learners but also keep level
+# 0 predictions
+level_1 = level_0 %>>%
+  PipeOpFeatureUnion$new(4) %>>%
+  PipeOpCopy$new(3) %>>%
+  gunion(list(
+    PipeOpLearnerCV$new(rprt, id = "rpart_cv_l1"),
+    PipeOpLearnerCV$new(glmn, id = "glmnt_cv_l1"),
+    PipeOpNULL$new(id = "NULL_l1")
+  ))
+
+# Cbind predicitions, train a final learner.
+level_2 = level_1 %>>%
+  PipeOpFeatureUnion$new(3, id = "u2") %>>%
+  PipeOpLearner$new(rprt,
+    id = "rpart_l2")
+
+# Plot the resulting graph
+level_2$plot(html = TRUE)
+
+task = mlr_tasks$get("iris"),
+lrn = GraphLearner$new(level_2)
+
+lrn$
+  train(task, train.idx)$
+  predict(task, test.idx)$
+  score()
 ```
 
 ## Tuning {#pipe-tuning}