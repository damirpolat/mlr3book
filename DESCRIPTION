Type: Package
Package: mlr3book
Title: R package to build the mlr3 book via bookdown
Version: 0.1
Authors@R:
    person(given = "Michel",
           family = "Lang",
           role = c("cre", "aut"),
           email = "michellang@gmail.com",
           comment = c(ORCID = "0000-0001-9754-0393"))
Description: Use this package to install all dependencies and
    additional helper files required to build the mlr3 book.
License: MIT + file LICENSE
URL: https://github.com/mlr-org/mlr3book
BugReports: https://github.com/mlr-org/mlr3book/issues
Depends:
    R (>= 3.6.0)
Imports:
    bookdown,
    checkmate,
    data.table,
    lgr,
    mlr3 (>= 0.1.6),
    rprojroot,
    stringi,
    withr
Suggests:
    callr,
    DataExplorer,
    DBI,
    dbplyr,
    dplyr,
    evaluate,
    fansi,
    GenSA,
    GGally,
    igraph,
    kableExtra,
    kknn,
    lhs,
    magrittr,
    mlr3verse,
    mlr3proba,
    nycflights13,
    paradox,
    praznik,
    precrec,
    ranger,
    rpart,
    RSQLite,
    servr,
<<<<<<< HEAD
    sessioninfo,
    skimr,
=======
>>>>>>> e4c4a49e
    survAUC,
    svglite,
    tibble,
    visNetwork,
    xgboost
Encoding: UTF-8
Roxygen: list(markdown = TRUE)
RoxygenNote: 7.0.2<|MERGE_RESOLUTION|>--- conflicted
+++ resolved
@@ -49,11 +49,8 @@
     rpart,
     RSQLite,
     servr,
-<<<<<<< HEAD
     sessioninfo,
     skimr,
-=======
->>>>>>> e4c4a49e
     survAUC,
     svglite,
     tibble,
